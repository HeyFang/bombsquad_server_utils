# Released under the MIT License. See LICENSE for details.
#
"""Keyboard settings related UI functionality."""

from __future__ import annotations

from typing import TYPE_CHECKING

from bauiv1lib.popup import PopupMenuWindow
import bauiv1 as bui
import bascenev1 as bs

if TYPE_CHECKING:
    from typing import Any
    from bauiv1lib.popup import PopupWindow


class ConfigKeyboardWindow(bui.Window):
    """Window for configuring keyboards."""

    def __init__(self, c: bs.InputDevice, transition: str = 'in_right'):
        self._r = 'configKeyboardWindow'
        self._input = c
        self._name = self._input.name
        self._unique_id = self._input.unique_identifier
        dname_raw = self._name
        if self._unique_id != '#1':
            dname_raw += ' ' + self._unique_id.replace('#', 'P')
        self._displayname = bui.Lstr(translate=('inputDeviceNames', dname_raw))
        self._width = 700
        if self._unique_id != '#1':
            self._height = 480
        else:
            self._height = 375
        self._spacing = 40
        assert bui.app.classic is not None
        uiscale = bui.app.ui_v1.uiscale
        super().__init__(
            root_widget=bui.containerwidget(
                size=(self._width, self._height),
                scale=(
                    1.6
                    if uiscale is bui.UIScale.SMALL
                    else 1.3 if uiscale is bui.UIScale.MEDIUM else 1.0
                ),
                stack_offset=(0, 5) if uiscale is bui.UIScale.SMALL else (0, 0),
                transition=transition,
            )
        )

        self._settings: dict[str, int] = {}
        self._get_config_mapping()

        self._rebuild_ui()

    def _get_config_mapping(self, default: bool = False) -> None:
        for button in [
            'buttonJump',
            'buttonPunch',
            'buttonBomb',
            'buttonPickUp',
            'buttonStart',
            'buttonStart2',
            'buttonUp',
            'buttonDown',
            'buttonLeft',
            'buttonRight',
        ]:
<<<<<<< HEAD
            assert bui.app.classic is not None
            self._settings[
                button
            ] = bui.app.classic.get_input_device_mapped_value(
                self._input, button, default
=======
            self._settings[button] = (
                bui.app.classic.get_input_device_mapped_value(
                    self._input, button
                )
>>>>>>> 3129f8ba
            )

    def _rebuild_ui(self, is_reset: bool = False) -> None:
        assert bui.app.classic is not None

        for widget in self._root_widget.get_children():
            widget.delete()

        #b_off = 0 if self._unique_id != '#1' else 9
        cancel_button = bui.buttonwidget(
            parent=self._root_widget,
            autoselect=True,
            position=(38, self._height - 85),
            size=(170, 60),
            label=bui.Lstr(resource='cancelText'),
            scale=0.9,
            on_activate_call=self._cancel,
        )
        save_button = bui.buttonwidget(
            parent=self._root_widget,
            autoselect=True,
            position=(self._width - 190, self._height - 85),
            size=(180, 60),
            label=bui.Lstr(resource='saveText'),
            scale=0.9,
            text_scale=0.9,
            on_activate_call=self._save,
        )
        bui.containerwidget(
            edit=self._root_widget,
            cancel_button=cancel_button,
            start_button=save_button,
        )

        v = self._height - 74.0
        bui.textwidget(
            parent=self._root_widget,
            position=(self._width * 0.5, v + 15),
            size=(0, 0),
            text=bui.Lstr(
                resource=self._r + '.configuringText',
                subs=[('${DEVICE}', self._displayname)],
            ),
            color=bui.app.ui_v1.title_color,
            h_align='center',
            v_align='center',
            maxwidth=270,
            scale=0.83,
        )
        v -= 20

        if self._unique_id != '#1':
            v -= 20
            v -= self._spacing
            bui.textwidget(
                parent=self._root_widget,
                position=(0, v + 19),
                size=(self._width, 50),
                text=bui.Lstr(resource=self._r + '.keyboard2NoteText'),
                scale=0.7,
                maxwidth=self._width * 0.75,
                max_height=110,
                color=bui.app.ui_v1.infotextcolor,
                h_align='center',
                v_align='top',
            )
            v -= 40
        v -= 10
        v -= self._spacing * 2.2
        v += 25
        v -= 42
        h_offs = 160
        dist = 70
        d_color = (0.4, 0.4, 0.8)
        self._capture_button(
            pos=(h_offs, v + 0.95 * dist),
            color=d_color,
            button='buttonUp',
            texture=bui.gettexture('upButton'),
            scale=1.0,
        )
        self._capture_button(
            pos=(h_offs - 1.2 * dist, v),
            color=d_color,
            button='buttonLeft',
            texture=bui.gettexture('leftButton'),
            scale=1.0,
        )
        self._capture_button(
            pos=(h_offs + 1.2 * dist, v),
            color=d_color,
            button='buttonRight',
            texture=bui.gettexture('rightButton'),
            scale=1.0,
        )
        self._capture_button(
            pos=(h_offs, v - 0.95 * dist),
            color=d_color,
            button='buttonDown',
            texture=bui.gettexture('downButton'),
            scale=1.0,
        )

        if self._unique_id == '#2':
            self._capture_button(
                pos=(self._width * 0.5, v + 0.1 * dist),
                color=(0.4, 0.4, 0.6),
                button='buttonStart',
                texture=bui.gettexture('startButton'),
                scale=0.8,
            )

        h_offs = self._width - 160

        self._capture_button(
            pos=(h_offs, v + 0.95 * dist),
            color=(0.6, 0.4, 0.8),
            button='buttonPickUp',
            texture=bui.gettexture('buttonPickUp'),
            scale=1.0,
        )
        self._capture_button(
            pos=(h_offs - 1.2 * dist, v),
            color=(0.7, 0.5, 0.1),
            button='buttonPunch',
            texture=bui.gettexture('buttonPunch'),
            scale=1.0,
        )
        self._capture_button(
            pos=(h_offs + 1.2 * dist, v),
            color=(0.5, 0.2, 0.1),
            button='buttonBomb',
            texture=bui.gettexture('buttonBomb'),
            scale=1.0,
        )
        self._capture_button(
            pos=(h_offs, v - 0.95 * dist),
            color=(0.2, 0.5, 0.2),
            button='buttonJump',
            texture=bui.gettexture('buttonJump'),
            scale=1.0,
        )

        self._more_button = bui.buttonwidget(
            parent=self._root_widget,
            autoselect=True,
            label='...',
            text_scale=0.9,
            color=(0.45, 0.4, 0.5),
            textcolor=(0.65, 0.6, 0.7),
            position=(self._width * 0.5 - 65, 30),
            size=(130, 40),
            on_activate_call=self._do_more,
        )

        if is_reset:
            bui.containerwidget(
                edit=self._root_widget,
                selected_child=self._more_button,
            )

    def _pretty_button_name(self, button_name: str) -> bui.Lstr:
        button_id = self._settings[button_name]
        if button_id == -1:
            return bs.Lstr(resource='configGamepadWindow.unsetText')
        return self._input.get_button_name(button_id)

    def _capture_button(
        self,
        pos: tuple[float, float],
        color: tuple[float, float, float],
        texture: bui.Texture,
        button: str,
        scale: float = 1.0,
    ) -> None:
        base_size = 79
        btn = bui.buttonwidget(
            parent=self._root_widget,
            autoselect=True,
            position=(
                pos[0] - base_size * 0.5 * scale,
                pos[1] - base_size * 0.5 * scale,
            ),
            size=(base_size * scale, base_size * scale),
            texture=texture,
            label='',
            color=color,
        )

        # Do this deferred so it shows up on top of other buttons. (ew.)
        def doit() -> None:
            if not self._root_widget:
                return
            uiscale = 0.66 * scale * 2.0
            maxwidth = 76.0 * scale
            txt = bui.textwidget(
                parent=self._root_widget,
                position=(pos[0] + 0.0 * scale, pos[1] - (57.0 - 18.0) * scale),
                color=(1, 1, 1, 0.3),
                size=(0, 0),
                h_align='center',
                v_align='top',
                scale=uiscale,
                maxwidth=maxwidth,
                text=self._pretty_button_name(button),
            )
            bui.buttonwidget(
                edit=btn,
                autoselect=True,
                on_activate_call=bui.Call(
                    AwaitKeyboardInputWindow, button, txt, self._settings
                ),
            )

        bui.pushcall(doit)

    def _cancel(self) -> None:
        from bauiv1lib.settings.controls import ControlsSettingsWindow

        # no-op if our underlying widget is dead or on its way out.
        if not self._root_widget or self._root_widget.transitioning_out:
            return

        bui.containerwidget(edit=self._root_widget, transition='out_right')
        assert bui.app.classic is not None
        bui.app.ui_v1.set_main_menu_window(
            ControlsSettingsWindow(transition='in_left').get_root_widget(),
            from_window=self._root_widget,
        )

    def _reset(self) -> None:
        from bauiv1lib.confirm import ConfirmWindow

        assert bui.app.classic is not None
        ConfirmWindow(
            # TODO: Implement a translation string for this!
            'Are you sure you want to reset your button mapping?',
            self._do_reset,
            width=480,
            height=95,
        )

    def _do_reset(self) -> None:
        """Resets the input's mapping settings."""
        self._settings = {}
        self._get_config_mapping(default=True)
        self._rebuild_ui(is_reset=True)
        bui.getsound('gunCocking').play()

    def _do_more(self) -> None:
        """Show a burger menu with extra settings."""
        # pylint: disable=cyclic-import
        choices: list[str] = [
           'reset',
        ]
        choices_display: list[bui.Lstr] = [
            bui.Lstr(resource='settingsWindowAdvanced.resetText'),
        ]

        uiscale = bui.app.ui_v1.uiscale
        PopupMenuWindow(
            position=self._more_button.get_screen_space_center(),
            scale=(
                2.3
                if uiscale is bui.UIScale.SMALL
                else 1.65
                if uiscale is bui.UIScale.MEDIUM
                else 1.23
            ),
            width=150,
            choices=choices,
            choices_display=choices_display,
            current_choice='reset',
            delegate=self,
        )

    def popup_menu_selected_choice(
        self, popup_window: PopupMenuWindow, choice: str
    ) -> None:
        """Called when a choice is selected in the popup."""
        del popup_window  # unused
        if choice == 'reset':
            self._reset()
        else:
            print(f'invalid choice: {choice}')

    def popup_menu_closing(self, popup_window: PopupWindow) -> None:
        """Called when the popup is closing."""

    def _save(self) -> None:
        from bauiv1lib.settings.controls import ControlsSettingsWindow

        # no-op if our underlying widget is dead or on its way out.
        if not self._root_widget or self._root_widget.transitioning_out:
            return

        assert bui.app.classic is not None
        bui.containerwidget(edit=self._root_widget, transition='out_right')
        bui.getsound('gunCocking').play()

        # There's a chance the device disappeared; handle that gracefully.
        if not self._input:
            return

        dst = bui.app.classic.get_input_device_config(
            self._input, default=False
        )
        dst2: dict[str, Any] = dst[0][dst[1]]
        dst2.clear()

        # Store any values that aren't -1.
        for key, val in list(self._settings.items()):
            if val != -1:
                dst2[key] = val

        # Send this config to the master-server so we can generate
        # more defaults in the future.
        if bui.app.classic is not None:
            bui.app.classic.master_server_v1_post(
                'controllerConfig',
                {
                    'ua': bui.app.classic.legacy_user_agent_string,
                    'name': self._name,
                    'b': bui.app.env.build_number,
                    'config': dst2,
                    'v': 2,
                },
            )
        bui.app.config.apply_and_commit()
        bui.app.ui_v1.set_main_menu_window(
            ControlsSettingsWindow(transition='in_left').get_root_widget(),
            from_window=self._root_widget,
        )


class AwaitKeyboardInputWindow(bui.Window):
    """Window for capturing a keypress."""

    def __init__(self, button: str, ui: bui.Widget, settings: dict):
        self._capture_button = button
        self._capture_key_ui = ui
        self._settings = settings

        width = 400
        height = 150
        assert bui.app.classic is not None
        uiscale = bui.app.ui_v1.uiscale
        super().__init__(
            root_widget=bui.containerwidget(
                size=(width, height),
                transition='in_right',
                scale=(
                    2.0
                    if uiscale is bui.UIScale.SMALL
                    else 1.5 if uiscale is bui.UIScale.MEDIUM else 1.0
                ),
            )
        )
        bui.textwidget(
            parent=self._root_widget,
            position=(0, height - 60),
            size=(width, 25),
            text=bui.Lstr(resource='pressAnyKeyText'),
            h_align='center',
            v_align='top',
        )

        self._counter = 5
        self._count_down_text = bui.textwidget(
            parent=self._root_widget,
            h_align='center',
            position=(0, height - 110),
            size=(width, 25),
            color=(1, 1, 1, 0.3),
            text=str(self._counter),
        )
        self._decrement_timer: bui.AppTimer | None = bui.AppTimer(
            1.0, self._decrement, repeat=True
        )
        bs.capture_keyboard_input(bui.WeakCall(self._button_callback))

    def __del__(self) -> None:
        bs.release_keyboard_input()

    def _die(self) -> None:
        # This strong-refs us; killing it allows us to die now.
        self._decrement_timer = None
        if self._root_widget:
            bui.containerwidget(edit=self._root_widget, transition='out_left')

    def _button_callback(self, event: dict[str, Any]) -> None:
        self._settings[self._capture_button] = event['button']
        if event['type'] == 'BUTTONDOWN':
            bname = event['input_device'].get_button_name(event['button'])
            bui.textwidget(edit=self._capture_key_ui, text=bname)
            bui.getsound('gunCocking').play()
            self._die()

    def _decrement(self) -> None:
        self._counter -= 1
        if self._counter >= 1:
            bui.textwidget(edit=self._count_down_text, text=str(self._counter))
        else:
            self._die()<|MERGE_RESOLUTION|>--- conflicted
+++ resolved
@@ -66,18 +66,11 @@
             'buttonLeft',
             'buttonRight',
         ]:
-<<<<<<< HEAD
             assert bui.app.classic is not None
             self._settings[
                 button
             ] = bui.app.classic.get_input_device_mapped_value(
                 self._input, button, default
-=======
-            self._settings[button] = (
-                bui.app.classic.get_input_device_mapped_value(
-                    self._input, button
-                )
->>>>>>> 3129f8ba
             )
 
     def _rebuild_ui(self, is_reset: bool = False) -> None:
