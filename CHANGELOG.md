<<<<<<< HEAD
### 1.7.7 (build 20798, api 7, 2022-09-09)
- Accept "fairydust" as an emit type in `ba.emitfx()`.
=======
### 1.7.9 (build 20877, api 7, 2022-09-21)
- Cleaned up the efro.message system to isolate response types that are used purely internally (via a new SysResponse type).
- Fixed bug with 'Disable Camera Shake' option. (GitHub #511)
- Fixed an issue where Co-op football would play no music.

### 1.7.8 (build 20871, api 7, 2022-09-21)
- Fixed tournament scores submits which were broken in 1.7.7 (oops).
- Added @clear command to stdin command reader.

### 1.7.7 (build 20868, api 7, 2022-09-20)
>>>>>>> 011d7098
- Added `ba.app.meta.load_exported_classes()` for loading classes discovered by the meta subsystem cleanly in a background thread.
- Improved logging of missing playlist game types.
- Some ba.Lstr functionality can now be used in background threads.
- Added simple check for incoming packets (should increase security level a bit).
- Simplified logic for C++ `Platform::GetDeviceName()` and made it accessible to Python via `ba.app.device_name`.
- Default device name now uses gethostname() instead of being hard coded to 'Untitled Device' (though many platforms override this).
- Added support for the console tool in the new devices section on ballistica.net.
- Increased timeouts in net-testing gui and a few other places to be able to better diagnose/handle places with very poor connectivity.
- Removed `Platform::SetLastPyCall()` which was just for debugging and which has not been useful in a while.
- Moved some app bootstrapping from the C++ layer to the `ba._bootstrap` module.
- The game will now properly return to the stress-test window after a stress test finishes (thanks vishal332008!)
- Continue window will now pause the game to avoid running up times in the background (thanks vishal332008!)
- Keepaway and KingOfTheHill now have epic options (thanks FAL-Guys!)
- Spaz starting with gloves no longer loses it after picking up an expiring gloves powerup (thanks itsre3!)
- Starting to rename the 'game' thread to the 'logic' thread. This is the thread where most high level app logic happen, not only game logic.
- `_ba.in_game_thread()` is now `_ba.in_logic_thread()`.
- Misc C++ layer tidying/refactoring.
- Split out the `_ba` binary module into `_ba` and `_bainternal`. This will eventually allow running without the closed-source parts (`_bainternal`) present at all.
- There is now a `_bainternal.py` dummy-module alongside the existing `_ba.py` one. Be sure to exclude it from any script collections used by the game (the same as `_ba.py`).
- Added checks to make sure `_ba` or `_bainternal` arent used outside of ba. Any 'internal' functionality needed outside of ba should be exposed through ba.internal. `_ba` and `_bainternal` are internal implementation details.
- Removed C++ Module class and simplified Thread class. The Module class was an old relic of long ago before C++ had lambdas and its existence was pretty pointless and confusing these days.
- Renamed C++ App to AppFlavor and AppGlobals to App.
- Renamed C++ Media to Assets.
- Removed 'scores to beat' list in coop which was only ever functional in limited cases on the Mac version. Perhaps that feature can reappear in a cross-platform way sometime.
- Simplified C++ bootstrapping to allocate all globals in one place.
- Renamed C++ Game classes to Logic.
- The app now bootstraps Python in the main thread instead of the logic thread. This will keep things more consistent later when we are able to run under an already-existing Python interpreter.
- As a side-effect of initing Python in the main thread, it seems that Python now catches segfaults in our debug builds and prints Python stack traces. (see https://docs.python.org/3/library/faulthandler.html). We'll have to experiment and see if this is a net positive or something we want to disable or make optional.
- Python and `_ba` are now completely initialized in public source code. Now we just need to enable the app to survive without `_bainternal` and it'll be possible to build a 100% open source app.
- `Logging::Log()` in the C++ layer now takes a LogLevel arg (kDebug, kWarning, kError, etc.) and simply calls the equivalent Python logging.XXX call. This unifies our C++ and Python logging to go through the same place.
- `ba.log()` is no more. Instead just use standard Python logging functions (logging.info(), logging.error(), etc.).
- `_ba.getlog()` is now `_ba.get_v1_cloud_log()`. Note that this functionality will go away eventually so you should use `ba.app.log_handler` and/or standard Python logging functions to get at app logs.
- Along the same lines, `_ba.get_log_file_path()` is now `_ba.get_v1_cloud_log_file_path()`.
- Added `_ba.display_log()` function which ships a log message to the in-game terminal and platform-specific places like the Android log. The engine wires up standard Python logging output to go through this.
- Added `_ba.v1_cloud_log()` which ships a message to the old v1-cloud-log (the log which is gathered and sent to the v1 master server to help me identify problems people are seeing). This is presently wired up to a subset of Python logging output to approximate how it used to work.
- Note: Previously in the C++ layer some code would mix Python print calls (such as `PyErr_PrintEx()`) with ballistica::Log() calls. Previously these all wound up going to the same place (Python's sys.stderr) so it worked, but now they no longer do and so this sort of mixing should be avoided. So if you see a weird combination of colored log output lines with non-colored lines that seem to go together, please holler as it means something needs to be fixed.
- Builds for Apple devices now explicitly set a thread stack size of 1MB. The default there is 512k and I was seeing some stack overflows for heavy physics sims or very recursive Python stuff.
- If you want to grab recent logs, you can now use `ba.app.log_handler.get_cached()`. This will give you everything that has gone through Python logging, Python stdout/stderr, and the C++ Log() call (up to the max cache size that is).
- LogHandler output now ALWAYS goes to stderr. Previously it only would if an interactive terminal was detected. This should make the binary easier to debug if run from scripts/etc. We can add a `--quiet` option if needed or whatnot.
- (build 20859) Fixed an error setting up asyncio loops under Windows related to the fact that Python is now inited in the main thread.
- (build 20864) Fatal-error message/traceback now properly prints to stderr again (I think the recent logging rejiggering caused it to stop).
- (build 20864) Fixed an issue where the app could crash when connected to the cloud console while in a network game.
- Added a simplified help() command which behaves reasonably under the in-game console or cloud-console.


### 1.7.6 (build 20687, api 7, 2022-08-11)
- Cleaned up the MetaSubsystem code.
- It is now possible to tell the meta system about arbitrary classes (ba\_meta export foo.bar.Class) instead of just the preset types 'plugin', 'game', etc.
- Newly discovered plugins are now activated immediately instead of requiring a restart.

### 1.7.5 (build 20672, api 7, 2022-07-25)
- Android build now uses the ReLinker library to load the native main.so, which will (hopefully) avoid some random load failures on older Android versions.
- Android Google Play build now prints a message at launch if the billing library isn't available or needs to be updated (explaining why purchases won't work in that case).
- Various minor bug fixes (mostly cleaning up unnecessary error logging)
- Updated Android builds to use the new NDK 25 release
- Added a warning when trying to play a tournament with a workspace active
- Added api-version to changelog headers and `pcommand version` command.

### 1.7.4 (20646, 2022-07-12)
- Fixed the trophies list showing an incorrect total (Thanks itsre3!)
- ba.app.meta.metascan is now ba.app.meta.scanresults
- Cleaned up co-op ui code a bit
- Added a utility function to add custom co-op games in the practice section: `ba.app.add_coop_practice_level`. Also added new workspace template script which uses it to define a new co-op game type.
- Removed some spammy debug timing logging I added for tracking down a recent bug (can be reenabled by setting env var `BA_DEBUG_TIMING=1`)
- Updated the 'Show Mods Folder' to properly show the path to the mods folder. Before it would unhelpfully show something like `<External Storage>/BombSquad` but now it should be something more useful like `Android/data/net.froemling.bombsquad/files/mods`.
- Android user scripts dir is now called 'mods' instead of 'BombSquad'. The name 'BombSquad' made sense when it was located in a truly shared area of storage but now that it is in the app-specific area (something like Android/data/net.froemling.bombsquad/files) it makes sense to just use 'mods' like other platforms.
- Updated the Modding Guide button in advanced settings to point to the new ballistica wiki stuff instead of the old out-of-date 1.4 modding docs.
- Added ba.app.net.sslcontext which is a shared SSLContext we can recycle for our https requests. It turns out it can take upwards of 1 second on older Android devices to create a default SSLContext, so this can provide a nice speedup compared to the default behavior of creating a new default one for each request.
- Rewrote Google Play version purchasing code using Google's newest libraries (Google Play Billing 5.0). This should make everything more reliable, but please holler if you try to purchase anything in the game and run into problems.
- It is now possible on the Google Play version to purchase things like Pro more than once for different accounts.

### 1.7.3 (20634, 2022-07-06)
- Fixed an issue with King of the Hill flag regions not working when players entered them (Thanks itsre3!)
- Fixed an issue in Chosen One where the flag resetting on top of a player would not cause them to become the chosen one (Thanks Dliwk!)
- Fixed an issue where triple-bomb powerup would not flash before wearing off (Thanks Juleskie!).
- Fixed an issue where syncing workspaces containing large files could error.
- Net-testing window now requires you to be signed in instead of giving an error result in that case.
- The app now issues a gentle notice if plugins are removed instead of erroring and continuing to look for them on subsequent launches. This makes things much smoother when switching between workspaces or users.
- Added new translation entries for Workspace/Plugin stuff.
- tools/bacloud workspace get/put commands are now functional (wiki page with instructions coming soon).
- `_ba.android_get_external_storage_path` is now `_ba.android_get_external_files_dir` which maps to the actual call it makes under the hood these days.
- Android logging now breaks up long entries such as stack-traces into multiple log entries so they should not get truncated.
- The app now issues a warning if device time varies significantly from actual world time. This can lead to things like the app incorrectly treating SSL certificates as not yet valid and network functionality failing.
- The app now issues a warning if unable to establish secure connections to cloud servers (which can be due to aforementioned issue, but could also stem from other network problems).
- The Network Testing utility (Settings->Advanced->Network Testing) now tests for more potential issues including ones mentioned above.
- The Android version now stores files such as extracted assets and audio caches in the non-backed-up files dir (Android's Context.getNoBackupFilesDir()). These files can always be recreated by the app so they don't need backups, and this makes it more likely that Android will back up what's left in the regular files dir (the app config, etc).
- Fixed an issue causing hitches during background SSL network operations (manifesting on the Android version but theoretically possibly anywhere).

### 1.7.2 (20620, 2022-06-25)
- Minor fixes in some minigames (Thanks Droopy!)
- Fixed a bug preventing 'clients' arg from working in `_ba.chatmessage` (Thanks imayushsaini!)
- Fixed a bug where ba.Player.getdelegate(doraise=True) could return None instead of raising a ba.DelegateNotFoundError (thanks Dliwk!)
- Lots of Romanian language improvements (Thanks Meryu!)
- Workspaces are now functional. They require signing in with a V2 account, which currently is limited to explicitly created email/password logins. See ballistica.net to create such an account or create/edit a workspace. This is bleeding edge stuff so please holler with any bugs you come across or if anything seems unintuitive.
- Newly detected Plugins are now enabled by default in all cases; not just headless builds. (Though a restart is still required before they run). Some builds (headless, iiRcade) can't easily access gui settings so this makes Plugins more usable there and keeps things consistent. The user still has the opportunity to deactivate newly detected plugins before restarting if they don't want to use them.
- Reworked app states for the new workspace system, with a new `loading` stage that comes after `launching` and before `running`. The `loading` stage consists of an initial account log-in (or lack thereof) and any workspace/asset downloading related to that. This allows the app to ensure that the latest workspace state is synced for the active account before running plugin loads and meta scans, allowing those bits to work as seamlessly in workspaces as they do for traditional local manual installs.
- Plugins now have an `on_app_running` call instead of `on_app_launch`, allowing them to work seamlessly with workspaces (see previous entry).
- Errors running/loading plugins now show up as screen-messages. This can be ugly but hopefully provides a bit of debugging capability for anyone testing code on a phone or somewhere with no access to full log output. Once we can add logging features to the workspaces web ui we can perhaps scale back on this.
- Api version increased from 6 to 7 due to the aforementioned plugin changes (`on_app_launch` becoming `on_app_running`, etc.)

### 1.7.1 (20597, 2022-06-04)
- V2 account logic fixes
- Polishing V2 web-based login flow

### 1.7.0 (20591, 2022-06-02)
- V2 accounts are now available (woohoo!). These are called 'BombSquad Accounts' in the account section. V2 accounts communicate with a completely new server and will be the foundation for lots of new functionality in the future. However they also function as a V1 account so existing functionality should still work. Note that the new 'workspaces' feature for V2-accounts is not yet enabled in this build, but it will be in the next few builds. Also note that account types such as GameCenter and Google-Play will be 'upgraded' to V2 accounts in the future so there is no need to try this out if you use one of those. But if you use device-accounts you might want to create yourself a V2 account, since device-accounts will remain V1-only (though you can link an old device-account to a v2-enabled account if you want to keep your progress). Getting a V2 account now also gives you a chance to reserve a nice account-tag before all the good ones are taken.
- Legacy account subsystem has been renamed from `ba.app.accounts` to `ba.app.accounts_v1`
- Added `ba.app.accounts_v2` subsystem for working with V2 accounts.
- `ba.SessionPlayer.get_account_id()` is now `ba.SessionPlayer.get_v1_account_id()`
- `ba.InputDevice.get_account_id()` is now `ba.InputDevice.get_v1_account_id()`
- `_ba.sign_in()` is now `_ba.sign_in_v1()`
- `_ba.sign_out()` is now `_ba.sign_out_v1()`
- `_ba.get_account_name()` is now `_ba.get_v1_account_name()`
- `_ba.get_account_type()` is now `_ba.get_v1_account_type()`
- `_ba.get_account_state()` is now `_ba.get_v1_account_state()`
- `_ba.get_account_state_num()` is now `_ba.get_v1_account_state_num()`
- `_ba.get_account_display_string()` is now `_ba.get_v1_account_display_string()`
- `_ba.get_account_misc_val()` is now `_ba.get_v1_account_misc_val()`
- `_ba.get_account_misc_read_val()` is now `_ba.get_v1_account_misc_read_val()`
- `_ba.get_account_misc_read_val_2()` is now `_ba.get_v1_account_misc_read_val_2()`
- `_ba.get_account_ticket_count()` is now `_ba.get_v1_account_ticket_count()`
- Exposing more sources in the public repo; namely networking stuff. I realize this probably opens up some attack vectors for hackers but also opens up options for server-owners to add their own defenses without having to wait on me. Hopefully this won't prove to be a bad idea.
- V2 master server addr is now simply https://ballistica.net. If you had saved links to the previous address, https://tools.ballistica.net, please update them, as the old address may stop working at some point.
- Upgraded everything to Python 3.10. The upgrade process is pretty smooth at this point so we should be able to upgrade yearly now once each new Python version has had some time to mature.


### 1.6.12 (20567, 2022-05-04)
- More internal work on V2 master-server communication

### 1.6.11 (20539, 2022-03-23)
- Documentation is now generated using pdoc <https://pdoc.dev>. Thanks Dliwk!! (I'll get it wired up to auto-update to a webpage soon).
- Players who connect to authenticated servers impersonating someone else are now simply kicked; not banned. The old behavior was being intentionally exploited to ban people from their own servers/etc. I may revert to bans once I can do it in a way that is not exploitable.
- The game now establishes a V2 master-server connection (which will soon be used for lots of cool functionality). For this version it is mainly enabled for testing purposes; please holler if you see any odd warning messages or behavior.

### 1.6.10 (20511, 2022-03-20)
- Added `_ba.get_client_public_device_uuid` function which returns a semi-permanent device id for a connected client running 1.6.10 or newer. Can be useful to combat spam attacks or other mischief.
- Fixed an issue with `make update` not properly rewriting Visual Studio project files to account for new/deleted source files.
- Removed various bits of code associated with the (no-longer-functional) Google Play Games multiplayer connections.
- Added lots of foundation code for v2 master-server connections (not yet enabled).

### 1.6.9 (20486, 2022-02-22)
- Upgraded Android Python to 3.9.10
- Fixed an issue with SSL in Android builds that was preventing communication with the master-server in 1.6.8
- Added a new network-diagnostics tool at 'Settings->Advanced->Network Testing'. Can be used to diagnose issues talking to master-servers/etc. (especially useful now that SSL can factor in)
- Added clipboard support to Mac test build (thought pasting currently requires ctrl-v instead of cmd-v).
- Fixed an issue where non-ascii characters in device names could break network communication.

### 1.6.8 (20458, 2022-02-16)
- Added Filipino language (Thanks David!)
- Restored pre-v1.5 jump behaviour.
- All communication with the master-server should now be secure (https) using root certificates from the [certifi](https://github.com/certifi/python-certifi) project. Please holler if you run into any connection issues with this version.

### 1.6.7 (20436)
- Fixed a vulnerability which could expose device-account uuids.
- Now generating Linux Arm64 server and test builds (currently built against Ubuntu 20).
- Mac test builds are now Universal binaries (Arm64 & x86-64 versions bundled together).
- Mac test builds are now notarized and distributed via a snazzy .dmg instead of a zip file, so the OS should no longer try to prevent you from running them.
- Test builds can now be found at <https://ballistica.net/builds> - this page shows more info about the builds, including file checksums (stored on a separate server from the actual files for increased security).

### 1.6.6 (20394)
- Beginning work on moving to new asset system.
- Added Tamil language (Thanks Ryan!)
- Added methods for changing camera attributes to the `_ba` module.

### 1.6.5 (20394)
- Added co-op support to server builds (thanks Dliwk!)
- Updated everything from Python 3.8 to Python 3.9. The biggest immediate impact to our code is that basic types such as list, dict, and tuple can be used in annotations, eliminating the need to import typing.Dict, typing.List, etc. See python.org for more changes.
- Note: accessing mods on external storage on Android will not work in this release. This functionality has not been working in recent versions of Android due to increased security features anyway and I am in the process of replacing it with a cloud based system for installing mods. More on this soon.
- Python 3.9 no longer supports Windows 7 or earlier (according to <https://www.python.org/downloads/windows/>) so if you are running such a version of Windows you will need to stick to older builds.

### 1.6.4 (20382)
- Some cleanups in the Favorites tab of the gather window.
- Reorganized prefab target names; some targets such as `prefab-debug` are now `prefab-gui-debug` (more consistent with the existing `prefab-server-debug` targets).
- Windows builds now go to build/windows instead of `ballisticacore_windows/build`.
- Lots of project reorganization to allow things such as documentation or the dummy `_ba.py` module to be rebuilt from the public repo.
- Added network flood attack mitigation.

### 1.6.3 (20366)
- Telnet access works again for gui builds without requiring a password (access must still be granted via the gui).

### 1.6.2 (20365)
- Declare opponent team as the winner if a player with their final turn leaves an elimination game.
- Fix for certain cases when trying to host a private game where no available nearby servers could be found.
- Enabling per-architecture apk splitting for smaller download sizes on Android.

### 1.6.1 (20362)
- Some clean-up on Android builds, including simplifying ad-networks. No longer should ever show rewarded ads in between game rounds (only when actual rewards are involved).

### 1.6.0 (20357)
- Revamped netcode significantly. We still don't have client-prediction, but things should (hopefully) feel much lower latency now.
- Added network debug graphs accessible by hitting F8.
- Added private parties functionality (cloud hosted parties with associated codes making it easier to play with friends)
- The meta subsystem now enables new plugins by default in headless builds.
- Added option to save party in Manual tab
- Slight tidying on the tourney entry popup
- Env var to override UI scale is now `BA_UI_SCALE` instead of `BA_FORCE_UI_SCALE`.
- Fixed an issue where ba.storagename() could prevent objects on the stack from getting released cleanly
- Improvements to documentation generation such as link to some external base types.
- Added `ba.clipboard_*` functions for copying and pasting text on supported platforms.
- Implemented clipboard functionality on SDL based builds (such as prefab).
- Fixed an issue where click locations on scaled text fields could be incorrectly calculated.
- Server-wrapper improvements allowing config path and `ba_root` path to be passed explicitly.
- Binary -cfgdir option now properly allows any path, not just `./ba_root`.
- Additional server-wrapper options such as disabling auto-restart and automatic restarts on config file changes.
- Running a `_ba.connect_to_party` command via the -exec arg should now do the right thing.
- Fixed possible crash due to buffer under/overruns in `Utils::precalc_rands_*`.
- Fixed a potential crash-on-exit due to statically allocated colliders/caches in `ode_collision_trimesh.cpp` getting torn down while in use
- Better randomization for player free-for-all starting locations
- Plugins can now register to be called for pause, resume, and shutdown events in addition to launch
- Added ba.app.state holding the overall state of the app (running, paused, etc.)
- renamed the efro.dataclasses module to efro.dataclassio and added significant functionality
- command-line input no longer errors on commands longer than 4k bytes.
- added show-tutorial option to the server wrapper config
- added custom-team-names option to the server wrapper config
- added custom-team-colors option to the server wrapper config
- added inline-playlist option to the server wrapper config

### 1.5.29 (20246)
- Exposed ba method/class initing in public C++ layer.
- The 'restart' and 'shutdown' commands in the server script now default to immediate=True
- Wired up `clean_exit_minutes`, `unclean_exit_minutes`, and `idle_exit_minutes` options in the server config
- Removed remains of the google-real-time-multiplayer stuff from the android/java layer.

### 1.5.28 (20239)
- Simplified `ba.enum_by_value()`
- Updated Google Play version to hopefully show friend high scores again on score screens (at least for levels that have an associated Google Play leaderboard).
- Public-party-list now properly shows an error instead of 'loading...' when not signed in.
- Heavily reworked public party list display code to be more efficient and avoid hitches even with large numbers of servers.

### 1.5.27 (20238)
- Language functionality has been consolidated into a LanguageSubsystem object at ba.app.lang
- `ba.get_valid_languages()` is now an attr: `ba.app.lang.available_languages`
- Achievement functionality has been consolidated into an AchievementSubsystem object at ba.app.ach
- Plugin functionality has been consolidated into a PluginSubsystem obj at ba.app.plugins
- Ditto with AccountV1Subsystem and ba.app.accounts
- Ditto with MetadataSubsystem and ba.app.meta
- Ditto with AdsSubsystem and ba.app.ads
- Revamped tab-button functionality into a cleaner type-safe class (bastd.ui.tabs.TabRow)
- Split Gather-Window tabs out into individual classes for future improvements (bastd.ui.gather.\*)
- Added the ability to disable ticket-purchasing UIs for builds (`ba.app.allow_ticket_purchases`)
- Reworked the public party gather section to perform better; it should no longer have to rebuild the list from scratch each time the UI is visited.
- Added a filter option to the public party list (sorry it has taken so long).

### 1.5.26 (20217)
- Simplified licensing header on python scripts.
- General project refactoring in order to open source most of the C++ layer.

### 1.5.25 (20176)
- Added Venetian language (thanks Federico!)
- Fixed an issue where chosen-one flashes would remain if the player leaves the game
- Added android input-device detection log messages for debugging
- Android asset-sync phase (completing install...) now emits log output for debugging.

### 1.5.24 (20163)
- Upgraded Python from version 3.7 to 3.8. This is a substantial change (though nothing like the previous update from 2.7 to 3.7) so please holler if anything is broken. These updates will happen once every year or two now...
- Windows debug builds now use Python debug libraries. This should hopefully catch more errors that would otherwise go undetected and potentially cause crashes.
- Switched windows builds to use 'fast' mode math instead of 'strict'. This should make the game run more efficiently (similar modes are already in use on other platforms) but holler if any odd breakage happens such as things falling through floors (more often than the occasional random fluke-y case that happens now).
- Added `_ba.can_display_full_unicode()` for any code that wants to avoid printing things that won't show up locally.
- Now pulling some classes such as Literal and Protocol from typing instead of `typing_extensions` (they were officially added to Python in 3.8)
- Double taps/clicks now work properly on widgets nested under a scroll-widget on mobile (so, for example, replays can now be double-clicked to view them)

### 1.5.23 (20146)
- Fixed the shebang line in `bombsquad_server` file by using `-S` flag for `/usr/bin/env`.
- Fixed a bug with hardware keyboards emitting extra characters in the in-game console (~ or F2)
- Added support for 'plugin' mods and user controls to configure them in settings-\>advanced-\>plugins.
- Renamed `selection_loop_to_parent` to `selection_loops_to_parent` in widget calls.
- Added `selection_loops_to_parent`, `border`, `margin`, `claims_left_right`, and `claims_tab` args to ba.columnwidget().
- Column-widget now has a default `border` of 0 (explicitly pass 2 to get the old look).
- Column-widget now has a default `margin` of 10 (explicitly pass 0 to get the old look).
- Added `selection_loops_to_parent`, `claims_left_right`, and `claims_tab` args to ba.scrollwidget.
- Added `selection_loops_to_parent`, `claims_left_right`, and `claims_tab` args to ba.rowwidget.
- Added `claims_left_right` and `claims_tab` to ba.hscrollwidget().
- Default widget `show_buffer` is now 20 instead of 0 (causes scrolling to stay slightly ahead of widget selection). This can be overridden with the ba.widget() call if anything breaks.
- Relocated ba.app.uiscale to ba.app.ui.uiscale.
- Top level settings window now properly saves/restores its state again.
- Added Emojis to the Internal Game Keyboard.
- Added continuous CAPITAL letters typing feature in the Internal Game Keyboard.

### 1.5.22 (20139)
- Button and key names now display correctly again on Android (and are cleaned up on other platforms too).

### 1.5.21 (20138)
- Added a UI subsystem at ba.app.ui (containing globals/functionality that was previously directly under ba.app). And hopefully added a fix for rare state of two main menus appearing on-screen at once.
- Added options in the 'Advanced' section to disable camera shake and camera gyroscope motion.

### 1.5.20 (20126)
- The ba.Session.teams and ba.Session.players lists are now ba.Session.sessionteams and ba.Session.sessionplayers. This is to help keep it clear that a Team/Player and a SessionTeam/SessionPlayer are different things now.
- Disconnecting an input-device now immediately removes the player instead of doing so in the next cycle; this prevents possible issues where code would try to access player.inputdevice before the removal happens which would lead to errors.
- Updated mac prefab builds to point at homebrew's python@3.7 package now that 3.8 has been made the default.
- Fixed an issue where adding/deleting UI widgets within certain callbacks could cause a crash.
- Fixed a case where an early fatal error could lead to a hung app and no error dialog.
- Added environment variables which can override UI scale for testing. Set `BA_FORCE_UI_SCALE` to small, medium or large.
- Added a ba.UIScale enum. The value at ba.app.uiscale replaces the old `ba.app.interface_type`, `ba.app.small_ui`, and `ba.app.med_ui` values.
- Emoji no longer display in-game with a washed-out appearance. If there are any places in-game where bright-colored emoji become distracting, please holler.
- `_ba.get_game_roster()` now includes `account_id` which is the validated account id of all clients (will be None until completes). Also, a few keys are renamed: `specString->spec_string` and `displayString->display_string`.

### 1.5.19 (20123)
- Cleaned up some bomb logic to avoid weird corner-cases such as land-mine explosions behaving like punches when set off by punches or bombs potentially resulting in multiple explosions when triggered by multiple other bombs simultaneously. Holler if anything explosion-related seems off now.
- Reactivated and cleaned up fatal-error message dialogs; they should now show up more consistently and on more platforms when something catastrophic happens instead of getting a silent crash.
- Certain hardware buttons on Android which stopped working in 1.5 should now be working again...

### 1.5.18 (20108)
- A bit of project cleanup; tools/snippets is now tools/pcommand, etc.
- More minor bug fixes and crash/bug-logging improvements.

### 1.5.17 (20102)
- More cleanup to logging and crash reporting system.
- Various other minor bug fixes...

### 1.5.16 (20099)
- Hopefully finally fixed that pesky crash bug on score submissions.

### 1.5.14 (20096)
- Fixed Android VR version failing to launch.
- More bug fixing and crash reporting improvements.

### 1.5.13 (20095)
- Hopefully fixed an elusive random crash on android that popped up recently.
- Misc bug fixes.

### 1.5.12 (20087)
- Improved exception handling and crash reporting.
- Misc bug fixes.

### 1.5.11 (20083)
- Fixed a freeze in the local network browser.

### 1.5.10 (20083)
- Streamlined C++ layer bootstrapping process a bit.
- Creating sys scripts via ba.modutils now works properly.
- Custom soundtracks should now work again under Android 10.
- Misc other bug fixes.

### 1.5.9 (20082)
- Reduced some hitches when clicking on certain buttons in the UI
- Fixed an issue where very early keyboard/controller connects/disconnects could get lost on android.
- `ba._modutils` is now ba.modutils since it is intended to be publicly accessible.
- drop-down console is now properly accessible again via android hardware keyboards (\` key)
- Other minor bug fixes..

### 1.5.8 (20079)
- Fixed an issue where touch controls or sound settings values could look like 0.8999999999. Please holler if you see this anywhere else.
- Fixed a potential crash when tapping the screen before the game is fully inited.
- Restored the correct error message in the 'Google Play' connection tab from 1.4 (I am actively working on a replacement)
- Other minor bug fixes.

### 1.5.7 (20077)
- Fixed an issue where co-op score screen rating could look like '3.9999999999999'
- Other minor bug fixes.

### 1.5.6 (20075)
- Lots of internal event-handling cleanup/reorganization in preparation for Android 1.5 update.
- Lots of low level input handling cleanup, also related to Android 1.5 version. Please holler if keyboard/game-controllers/etc. are behaving odd on any platforms.
- Now including Android test builds for the first time since 1.5. These have not been thoroughly tested yet so please holler with anything that is obviously broken.
- Mouse wheel now works in manual camera mode on more platforms.
- Server scripts now run in opt mode in release builds, so they can use bundled .opt-1.pyc files.
- Fixes a potential crash in the local network browser.
- Fixes an issue where Hockey Pucks would not show up in network games.
- More misc bug fixes and tidying.

### 1.5.5 (20069)
- Cleaned up Windows version packaging.
- More misc bug fixes.

### 1.5.4 (20067)
- Should now work properly with non-ascii paths on Windows (for real this time).
- Note that Windows game data is now stored under 'Local' appdata instead of 'Roaming'; if you have an old installation with data you want to preserve, you may want to move it over manually.
- Misc cleanup and minor bug fixes.

### 1.5.3 (20065)
- Improved handling of non-ascii characters in file paths on Windows.

### 1.5.2 (20063)
- Fixes an issue with controls not working correctly in net-play between 1.4.x and 1.5.x.
- Tidied up onslaught code a bit.
- Fixes various other minor bugs.

### 1.5.1 (20062)
- Windows server now properly displays color when run by double-clicking the .bat file.
- Misc bug fixes.

### 1.5.0 (20001)
- This build contains about 2 years worth of MAJOR internal refactoring to prepare for the future of BombSquad. As a player this should not (yet) look different from 1.4, but for modders there is a lot new. See the rest of these change entries or visit [ballistica.net](https://ballistica.net) for more info.
- Ported the entire scripting layer from Python 2 to Python 3 (currently at 3.7, and I intend to keep this updated to the latest widely-available release). There's some significant changes going from python 2 to 3 (new print statement, string behavior, etc.), but these are well documented online, so please read up as needed.  This should provide us some nice benefits and future-proofs everything. (my janky 2.7 custom Python builds were getting a little long in the tooth).
- Refactored all script code to be PEP8 compliant (Python coding standards).  Basically, this means that stuff that was camel-case (fooBar) is now a single word or underscores (`foobar` / `foo_bar`).  There are a few minor exceptions such as existing resource and media filenames, but in general old code can be ported by taking a pass through and killing the camel-case.  I know this is a bit of a pain in the ass, but it'll let us use things like Pylint and just be more consistent with the rest of the Python world.
- On a related note, I'm now using 'yapf' to keep my Python code formatted nicely (using pep8 style); I'd recommend checking it out if you're doing a lot of scripting as it's a great time-saver.
- On another related note, I'm trying to confirm to Google's recommendations for Python code (search 'Google Python Style Guide'). There are some good bits of wisdom in there, so I recommend at least skimming through it.
- And as one last related note, I'm now running Pylint on all my own Python code. Highly recommended if you are doing serious scripting, as it can make Python almost feel as type-safe as C++.
- The minimum required android version will now be 5.0 (a requirement of the Python 3 builds I'm using)
- Minimum required macOS version is now 10.13 (for similar reasons)
- 'bsInternal' module is now `_ba` (better lines up with standard Python practices)
- bs.writeConfig() and bs.applySettings() are no more. There is now ba.app.config which is basically a fancy dict class with some methods added such as commit() and apply()
- bs.getEnvironment() is no more; the values there are now available through ba.app (see notes down further)
- Fixed the mac build so command line input works again when launched from a terminal
- Renamed 'exceptionOnNone' arg to 'doraise' in various calls.
- bs.emitBGDynamics() is now ba.emitfx()
- bs.shakeCamera() is now ba.camerashake()
- Various other minor name changes (bs.getUIBounds() -> ba.app.ui_bounds, etc.).  I'm keeping old and new Python API docs around for now, so you can compare as needed.
- Renamed bot classes based on their actions instead of their appearances (ie: PirateBot -> ExplodeyBot)
- bs.getSharedObject() is now ba.stdobj()
- Removed bs.uni(), bs.utf8(), `bs.uni_to_ints()`, and `bs.uni_from_ints()` which are no longer needed due to Python 3's better string handling.
- Removed bs.SecureInt since it didn't do much to slow down hackers and hurts code readability.
- Renamed 'finalize' to 'expire' for actors and activities. 'Finalize' sounds too much like a destructor, which is not really what that is.
- bs.getMapsSupportingPlayType() is now simply ba.getmaps(). I might want to add more filter options to it besides just play-type, hence the renaming.
- Changed the concept of 'game', 'net', and 'real' times to 'sim', 'base', and 'real'. See time function docs for specifics.  Also cleared up a few ambiguities over what can be used where.
- I'm converting all scripting functions to operate on floating-point seconds by default instead of integer milliseconds. This will let us support more accurate simulations later and is just cleaner I feel. To keep existing calls working you should be able to add timeformat='ms' and you'll get the old behavior (or multiply your time values by 0.001). Specific notes listed below.
- ba.Timer now takes its 'time' arg as seconds instead of milliseconds. To port old calls, add: timeformat='ms' to each call (or multiply your input by 0.001)
- ba.animate() now takes times in seconds and its 'driver' arg is now 'timetype' for consistency with other time functions. To port existing code you can pass timeformat='ms' to keep the old milliseconds based behavior.
- ditto for `ba.animate_array()`
- ba.Activity.end() now takes seconds instead of milliseconds as its delay arg.
- TNTSpawner now also takes seconds instead of milliseconds for `respawn_time`.
- There is a new ba.timer() function which is used for all one-off timer creation. It has the same args as the ba.Timer() class constructor.
- bs.gameTimer() is no more. Pass timeformat='ms' to ba.timer() if you need to recreate its behavior.
- bs.netTimer() is no more. Pass timetype='base' and timeformat='ms' to ba.timer() if you need to recreate its behavior.
- bs.realTimer() is no more. Pass timetype='real' and timeformat='ms' to ba.timer() if you need to recreate its behavior.
- There is a new ba.time() function for getting time values; it has consistent args with the new ba.timer() and ba.Timer() calls.
- bs.getGameTime() is no more. Pass timeformat='ms' to ba.time() if you need to recreate its behavior.
- bs.getNetTime() is no more. Pass timetype='base' and timeformat='ms' to ba.time() if you need to recreate its behavior.
- bs.getRealTime() is no more. Pass timetype='real' and timeformat='ms' to ba.time() if you need to recreate its behavior.
- bs.getTimeString() is now just ba.timestring(), and accepts seconds by default (pass timeformat='ms' to keep old calls working).
- bs.callInGameThread() has been replaced by an optional `from_other_thread` arg for ba.pushcall()
- There is now a special `ba.UNHANDLED` value that handlemessage() calls should return any time they don't handle a passed message.  This will allow fallback message types and other nice things in the future.
- Wired the boolean operator up to ba.Actor's exists() method, so now a simple "if mynode" will do the right thing for both Actors and None values instead of having to explicitly check for both.
- Ditto for ba.Node; you can now just do 'if mynode' which will do the right thing for both a dead Node or None.
- Ditto for ba.InputDevice, ba.Widget, ba.Player
- Added a bs.App class accessible via ba.app; will be migrating global app values there instead of littering python modules with globals. The only remaining module globals should be all-caps public 'constants'
- 'Internal' methods and classes living in `_ba` and elsewhere no longer start with underscores.  They are now simply marked with '(internal)' in their docstrings.  'Internal' bits are likely to have janky interfaces and can change without warning, so be wary of using them. If you find yourself depending on some internal thing often, please let me know, and I can try to clean it up and make it 'public'.
- bs.getLanguage() is no more; that value is now accessible via ba.app.language
- bs.Actor now accepts an optional 'node' arg which it will store as `self.node` if passed.  Its default DieMessage() and exists() handlers will use `self.node` if it exists.  This removes the need for a separate NodeActor() for simple cases.
- bs.NodeActor is no more (it can simply be replaced with ba.Actor())
- bs.playMusic() is now ba.setmusic() which better fits its functionality (it sometimes just continues playing or stops playing).
- The bs.Vector class is no more; in its place is a shiny new ba.Vec3 which is implemented internally in C++ so its nice and speedy.  Will probably update certain things like vector node attrs to support this class in the future since it makes vector math nice and convenient.
- Ok you get the point... see [ballistica.net](https://ballistica.net) for more info on these changes.

### 1.4.155 (14377)
- Added protection against a repeated-input attack in lobbies.

### 1.4.151 (14371)
- Added Chinese-Traditional language and improved translations for others.

### 1.4.150 (14369)
- Telnet port can now be specified in the config
- Telnet socket no longer opens on headless build when telnet access is off (reduces DoS attack potential)
- Added a `filter_chat_message()` call which can be used by servers to intercept/modify/block all chat messages.
- `bsInternal._disconnectClient()` now takes an optional banTime arg (in seconds, defaults to old value of 300).

### 1.4.148 (14365)
- Added a password option for telnet access on server builds

### 1.4.147 (14364)
- Fixes an issue where a client rejoining a server after being kicked could get stuck in limbo
- Language updates
- Increased security on games that list themselves as public. All joining players must now be validated by the master server, or they will be kicked. This will let me globally ban accounts or ip addresses from joining games to avoid things like ad spam-bots (which has been a problem this week).
- Added a max chat message length of 100
- Clients sending abnormal amounts of data to the server will now be auto-kicked

### 1.4.145 (14351)
- Mostly a maintenance release (real work is happening in the 1.5/2.0 branch) - minor bug fixes and a few language updates.
- Google deprecated some older SDKs, so the minimum Android supported by this build is now 4.4

### 1.4.144 (14350)
- Added Greek translation

### 1.4.143 (14347)
- Fixed an issue where server names starting and ending with curly brackets would display incorrectly
- Fixed an issue where an android back-button press very soon after launch could lead to a crash
- Fixed a potential crash if a remove-player call is made for a player that has already left

### 1.4.142 (14346)
- Fixed an issue in my rigid body simulation code which could lead to crashes when large numbers of bodies are present

### 1.4.141 (14344)
- Fixed a longstanding bug in my huffman compression code that could cause an extra byte of unallocated memory to be read, leading to occasional crashes

### 1.4.140 (14343)
- Fixed a few minor outstanding bugs from the 1.4.139 update

### 1.4.139 (14340)
- Added an option to the server builds to point to a server-stats webpage that will show up as an extra link in the server browser (in client 1.4.139+)
- Removed the language column from the server browser.  This was more relevant back when all clients saw the game in the server's language, and is nowadays largely just hijacked for silly purposes.  Holler if you miss it.
- Server list now re-pings servers less often and averages ping results to reduce the amount of jumping around in the list.  Please holler if this feels off.
- Added some slick new client-verification tech.  Going forward it should be pretty much impossible to fool a server into thinking you are using a different account than you really are.
- Added a `get_account_id()` method to the bs.Player class.  This will return a player's signed-in account-id (when it can be verified for certain)

### 1.4.138 (14336)
- Removed SDL library from the server builds, so that's one less dependency that needs to be installed when setting up a linux server

### 1.4.137 (14331)
- Lots of internal code cleanup and reorganization before I dig into networking rework (hopefully didn't break too much)
- Slowly cleaning up Python files (hoping to move closer to PEP 8 standards and eventually Python 3)
- Added Hindi language
- Cleared out some old build types (farewell OUYA; thanks for the memories)
- Added support for meshes with > 65535 verts (though turns out OpenGL ES2 doesn't support this so moot at the moment)

### 1.4.136 (14327)
- Updated 'kiosk mode' functionality (used for simple demo versions of the game)
- Lots of work getting VR builds up to date
- Fixed an issue where 'report this player' window would show up behind the window that spawned it

### 1.4.135 (14324)
- Updated various SDKs for the android build (now building against api 27, removed inmobi ads, etc.)

### 1.4.134 (14322)
- Fixed an issue where the internal keyboard would sometimes show up behind game windows
- Fixed an issue where UI widget selection would sometimes loop incorrectly at window edges
- Fixed an issue where overlay windows such as the quit dialog would allow clicks to pass through to regular windows under them
- Work on 2.0 UI (not yet enabled)

### 1.4.133 (14318)
- Pro upgrade now unlocks custom team names and colors in teams mode
- Added a 'Mute Chat' option for completely ignoring incoming chat messages
- Fixed a longstanding issue where player-selectors could get 'stuck'
- Pro upgrade now unlocks a new exact color picker option for character colors/highlights/etc.
- Added new flag icons to the store: Iran, Poland, Argentina, Philippines, and Chile
- Added an option for translators to be notified by the game whenever there are new phrases to translate (under settings->advanced)
- Increased quality on some models, textures and audio
- Assault no longer counts dead bodies hitting the flag as scores
- Replay speed can now be controlled with -/= keys (on devices with keyboards)
- Added Serbian language
- Remote app connections are now disabled by default on server builds
- Server wrapper script now supports python 3 in addition to python 2. (Python 3 support in the actual game will still be awhile)
- Added better crash reporting on Android, so I can hopefully fix bugs more quickly.
- bs.Lstr() can now take a 'fallbackResource' or 'fallbackValue' argument; the old 'fallback' argument is deprecated
- Removed the long-since-deprecated bs.translate() and bs.getResource() calls (bs.Lstr() should be used for all that stuff now)
- Removed some deprecated functions from GameActivity: getInstanceScoreBoardNameLocalized(), getInstanceNameLocalized(), getConfigDescriptionLocalized()

### 1.4.132 (14316)
- Fixed an issue where the game could get stuck in a black screen after resuming on Android

### 1.4.131 (14315)
- Replay playback speed can now be adjusted in the menu
- Fixed an issue with touch controls showing up while in party chat
- Fixed issues with the new anti-turbo logic when hosting

### 1.4.130 (14313)
- New character: Grumbledorf the Wizard
- Improved public party browsing performance
- Added protections against turbo exploits when hosting
- Fixed issues with some Android controllers not being recognized

### 1.4.126 (14307)
- Improved keyboard and mouse support on Android

### 1.4.125 (14306)
- Added support for keyboards on Android
- Added support for desktop-like environments such as Samsung DeX and Chromebooks on Android
- Optimized game UI for wide-screen layouts such as the Galaxy Note 8

### 1.4.121 (14302)
- Added support for account unlinking

### 1.4.118 (14298)
- Added 64-bit arm binary to Android builds

### 1.4.111 (14286)
- BallisticaCore Pro now unlocks 2 additional characters
- multi-line chat messages are now clamped down to 1 line; should prevent annoying multi-line fullscreen message spam

### 1.4.106 (14280)
- the game will now only print 'game full' player-rejection messages to the client attempting to join; should reduce annoying message spam.

### 1.4.101 (14268)
- the game will now attempt to load connecting players' profiles and info from my master-server instead of trusting the player; should reduce cheating

### 1.4.100 (14264)
- added a 'playlistCode' option in the server config which corresponds with playlist codes added in Ballisticacore 1.4.100 (used for sharing playlists with friends). Now you can create a custom playlist, grab a code for it, and easily use it in a dedicated server.

### 1.4.99 (14252)
- there is now a forced 10-second delay between a player leaving the game and another player from that same client joining the game.  This should fix the exploit where players were leaving and re-joining to avoid spawn times.
- most in-game text is now set as bs.Lstr() values so that they show up in the client's own language instead of the server's  There are currently a few exceptions such as time values which I need to address.

### 1.4.98 (14248)
- added kick-votes that can be started by any client.  Currently, a client must type '0' or '1' in chat to vote, but I'll add buttons for them soon.
- modified text nodes so that they can display in each client's own language.  (most text nodes don't do this yet but the capability is there).  However, this means older clients can't connect to 1.4.98 servers, so you may want to stick with an older server for a bit until the userbase gets more updated.

### 1.4.97 (14247)
- back to displaying long names in more places; mainly just the in-game ones are clamped...  trying to find a good balance...

### 1.4.97 (14246)
- public party names will now show up for clients as the title of their party windows instead of "My Party" and also during connect/disconnect (requires client 14246+)
- server now ignores 'locked' states on maps/game-types, so meteor-shower, target-practice, etc. should work now

### 1.4.97 (14244)
- kicked players are now unable to rejoin for a several minutes

### 1.4.96 (14242)
- chat messages and the party window now show player names instead of account names when possible
- server now clamps in-game names to 8 characters so there's some hope of reading them in-game. Can loosen this or add controls for how clamping happens if need be.

### 1.4.96 (14241)
- added an automatic chat-block to combat chat spammers. Block durations start at 10 seconds and double with each repeat offense

### 1.4.95 (14240)
- fixed an issue where a single account could not be used to host multiple parties at once

### 1.4.95 (14236)
- added a port option to the config, so it's now possible to host multiple parties on one machine (note that ballisticacore 1.4.95+ is required to connect ports aside from 43210)

### 1.4.95 (14234)
- fixed a bug that could cause the Windows version to freeze randomly after a while

### 1.4.95 (14233)
- ballisticacore (both `bs_headless` and regular) now reads commands from standard input, making it easier to run commands via scripts or the terminal
- server now runs using a 'server' account-type instead of the local 'device' account. (avoids daily-ticket-reward messages and other stuff that's not relevant to servers)
- the server script now passes args to the game as a json file instead of individual args; this should keep things cleaner and more expandable
- the `ballisticacore_server` script also now reads commands from stdin, allowing reconfiguring server settings on the fly
- added more options such as the ability to set game series lengths and to host a non-public party

### 1.4.94
- now have mac, windows, and both 32 and 64-bit linux server builds
- added an optional config.py file that can be used instead of modifying the server script itself
- added an autoBalanceTeams option for teams games
- people joining and leaving the party are no longer announced (too much noise)

### 1.4.93
- should now properly allow clients to use their unlocked characters
- added an option to enable telnet access<|MERGE_RESOLUTION|>--- conflicted
+++ resolved
@@ -1,18 +1,14 @@
-<<<<<<< HEAD
-### 1.7.7 (build 20798, api 7, 2022-09-09)
-- Accept "fairydust" as an emit type in `ba.emitfx()`.
-=======
 ### 1.7.9 (build 20877, api 7, 2022-09-21)
 - Cleaned up the efro.message system to isolate response types that are used purely internally (via a new SysResponse type).
 - Fixed bug with 'Disable Camera Shake' option. (GitHub #511)
 - Fixed an issue where Co-op football would play no music.
+- Accept "fairydust" as an emit type in `ba.emitfx()`.
 
 ### 1.7.8 (build 20871, api 7, 2022-09-21)
 - Fixed tournament scores submits which were broken in 1.7.7 (oops).
 - Added @clear command to stdin command reader.
 
 ### 1.7.7 (build 20868, api 7, 2022-09-20)
->>>>>>> 011d7098
 - Added `ba.app.meta.load_exported_classes()` for loading classes discovered by the meta subsystem cleanly in a background thread.
 - Improved logging of missing playlist game types.
 - Some ba.Lstr functionality can now be used in background threads.
