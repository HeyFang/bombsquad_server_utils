--- conflicted
+++ resolved
@@ -20,15 +20,12 @@
   languages; I feel it helps keep logic more understandable and should help us
   catch problems where a base class changes or removes a method and child
   classes forget to adapt to the change.
-<<<<<<< HEAD
 - Custom spaz "curse_time" values now work properly. (Thanks Temp!)
-=======
 - Implemented `efro.dataclassio.IOMultiType` which will make my life a lot
   easier.
 - Punches no longer physically affect powerup boxes which should make it easier
   to grab the powerup (Thanks VinniTR!).
 - The 'Manual' party tab now supports entering IPv6 addresses (Thanks brostosjoined!).
->>>>>>> 51a9f39d
   
 ### 1.7.32 (build 21741, api 8, 2023-12-20)
 - Fixed a screen message that no one will ever see (Thanks vishal332008?...)
