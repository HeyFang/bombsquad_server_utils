### 1.7.44 (build 22435, api 9, 2025-06-18)
- Added a `-B` / `--dont-write-bytecode` flag to disable writing .pyc files, and
  an associated `dont_write_bytecode` value for the server config file. In most
  cases writing .pyc files is useful as it can speed up relaunches and keep
  things running smoother, but if you are doing something like generating tons
  of config dirs for your servers then having the cache directories under each
  of them fill with .pyc files may be wasteful.
- Renamed the `setup_pycache` arg in `baenv` to `setup_pycache_prefix` and
  switched it to default to `False` instead of `True`. Monolithic builds (pretty
  much everything that matters currently) now explicitly pass `True` for it. The
  only real impact this has is that modular builds now use totally vanilla
  Python caching behavior (`__pycache__` dirs) instead of nagging the user about
  manually setting the 'PYTHONPYCACHEPREFIX' env var to specific values.
- The new pycache dir is now simply `(CACHE_DIR)/pyc` instead of
  `(CACHE_DIR)/pyc/(BUILD_NUMBER)`. Having a single directory slightly
  complicates the logic of pruning outdated caches, but I think I prefer that
  over having to regerate a completely new cache each time a minor update comes
  through.
- Holding shift while pressing a dev-console toggle key (~ or F2) now cycles it
  in reverse.
- The dev-console now remembers which tab was selected between runs.
- The dev-console logging tab now remembers which logger you were last viewing
  between app runs. This means if you have one particular logger you flip off
  and on a lot you can generally get at it by just bringing up the small size
  dev-console.
- Cleaned up input handling. Now, if there is a single player using the local
  device, all escape/menu/back buttons will bring up the menu associated with
  that player, allowing leaving the game with just that player instead of fully
  exiting to the menu/etc. This worked in limited situations before the big
  1.7.37 UI revamp, but now is more generalized and consistent.
- Added various debug logging for input devices (set `ba.input` to 'Debug' in
  the dev-console logging tab to see it).
- Software cursor no longer freezes during fades or other input-locked
  situations and now draws over the top of fades instead of being affected by
  them (makes it more consistent with hardware cursors).
- Software cursor in sdl builds now disappears when the cursor leaves the window
  instead of getting stuck at the edge.
- Replaced all uses of Python's built in `urllib.request` with our bundled
  `urllib3`. This should perform better and hopefully won't get stuck at
  shutdown like old urllib was prone to do. Please holler if you run into any
  sort of connectivity issues that weren't there before.
- Turned the `babase.garbage_collect()` function into a full subsystem
  (`ba*.app.gc`). It will now warn if too many objects are resorting to cyclic
  garbage collection due to reference loops, and it offers some tips and
  functionality to help track down and eliminate said loops. Flip the
  `ba.garbagecollection` log to `Debug` to learn more.
<<<<<<< HEAD
- Added `DiscordSubsystem` class which wraps the underlying `_babase` 
  implementation of discord sdk
=======
- Added proper support for mouse-cancel events. This fixes an annoying issue
  where using home-bar nav gestures on Android to switch apps could lead to
  unintended button presses (namely on chest slots since that is near the home
  bar).
- Fixed issues on some versions of Android with ads being cut off by system bars
  at screen edges.
- (build 22431) Using Android back gestures to bring up the in-game menu now
  properly shows leave-game options for a single local player (similar fix as
  mentioned above).
- Tweaked the default on-screen controls positions slightly for modern phones.
- The audio-server now inits itself asynchronously, which in my tests can shave
  5-10% off of startup times. Please holler if you experience any odd audio
  behavior in this build.
>>>>>>> 0f49860b

### 1.7.43 (build 22406, api 9, 2025-06-09)
- Fixes an issue with tournament scores not submitting properly in 1.7.42.

### 1.7.42 (build 22402, api 9, 2025-06-08)
- Basic Discord social sdk support is now in place, but not yet enabled in by
  default in builds (Thanks Loup-Garou911XD!).
- Added `discord_start`, `discord_richpresence`, `discord_set_party`,
  `discord_add_button`, `discord_join_lobby`, `discord_leave_lobby`,
  `discord_send_lobby_message` funtions to _babase.
- Added the `float_times` arg to `dataclassio.IOAttrs` to allow storing
  `datetime.datetime` or `datetime.timedelta` values as simple floats instead of
  int arrays.
- Windows builds are now 64 bit. The last time I made this switch I heard from
  some folks who still needed 32 bit so I switched it back, but this time there
  are technical reasons: we're adopting the discord social sdk which is 64 bit
  only. Also, Windows 10 will be officially end-of-life this coming October and
  Windows 11 is 64 bit only. If you still need 32 bit builds please holler;
  maybe we can maintain a stripped-down test build or something.
- Mac prefab builds for Intel Macs are now enabled again. I had disabled these
  thinking they were likely unused but was happy to find out I was wrong about
  that.
- Added 'Race' and 'Pro Race' to the Practice co-op section.
- Removed the `ba*.app.env.test`, `ba*.app.env.arcade`, and `ba*.app.env.demo`
  values, which were redundant now that `ba*.app.env.variant` exists.
- Removed the `ba*.app.env.android` value which was redundant now that we have
  `ba*.app.env.platform`.
- The `ba*.app.env.debug` value is now `ba*.app.env.debug_build` to make it more
  clear that this refers to how the app was built; not to a setting that can be
  flipped on or off at runtime (like Python's `__debug__` value).
- Added `ba*.app.env.cache_directory` which is where the app can put downloaded
  assets and other data that it wants to keep but which it can recreate if
  needed. It should always be safe to blow any or all of this data away between
  runs (as the OS itself might do so in some cases).
- You can now pass `--cache-dir` or `-a` on the command line to override the
  app's cache directory. Its default varies per platform but the standard one is
  `(CONFIG-DIR)/cache`.
- The `volatile_data_directory` concept which was used internally has been
  replaced by the new cache directory, so if you see a `vdata` dir in your app
  config dir you can delete it to keep things tidy.
- Backup configs are now named `.config_prev.json` instead of
  `config.json.prev`. This keeps them hidden by default on unix-y OSs for a
  tidier look, and also keeps .json file associations working. Feel free to blow
  away any `config.json.prev` files you have lying around.
- Debug builds will now blow away the occasional random file from the cache-dir
  just before spinning up the engine. This is meant to exercise the app's
  ability to recreate anything the OS itself might purge between runs (we make
  the guarantee that cache-dir files remain intact while the app is running but
  no such guarantees between runs).
- The engine is now set up to generate its own Python bytecode (.pyc) files in
  the cache-dir using the PYTHONPYCACHEPREFIX functionality introduced in Python
  3.8. It will run a background thread to prune or regenerate .pyc files as
  needed so the full cache should always be up to date (outside of the first few
  moments when launching a new app version). Previously the app shipped with
  .pyc files scattered in `__pycache__` dirs throughout the codebase which were
  set to always be used when present, which lead to confusing behavior where
  edits to bundled .py files would be ignored unless the associated .pyc file
  was deleted first. Now things should be much more intuitive: there are only
  .py files in ba_data and edits to them will work as expected; all .pyc
  wrangling is handled automagically in the background. This makes me especially
  happy as it allows me to simplify asset pipelines. Please holler if you run
  into any side-effects of this system such as hitches or slowness on launch
  compared to previous versions.
- Cleaned up threading and shutdown behavior. The app now properly shuts down
  Python on exit which means it will block and wait for all Python threads to
  finish (though it will still force the issue and quit immediately if stuck for
  a while). Also purged all uses of 'daemon=True' in threads which is generally
  considered unsafe due to such threads possibly accessing Python state after
  Python has shut down. So this new setup is safer and more deterministic but we
  need to be careful about making sure all threads properly exit at app
  shutdown. If you run into cases where the app consistently gets stuck when
  trying to exit or you see warnings about unexpected threads still running,
  please holler.
  
### 1.7.41 (build 22382, api 9, 2025-05-25)
- Fixed a few unsafe accesses of cJSON objects that could be exploited to crash
  servers by feeding them bad json data. If you ever come across CXX code
  accessing a cJSON obj like `obj->valuestring` without making sure
  `cJSON_IsString(obj)` is true first, please holler loudly at me.

### 1.7.40 (build 22379, api 9, 2025-05-23)
- Upgraded from Python 3.12 to 3.13. See python.org for what fun new goodies
  this gets us.
- Bumping minimum supported Android from 6.0 to 7.0. I'm reworking app language
  support in this version (see notes below) and setting min-version to 7.0 makes
  this significantly simpler due to Android 7 adding support for BCP 47
  resources. It's been a year and a half since the bump to 6.0 and my stats show
  barely anyone still running 6 so I feel this is reasonable.
- Apple builds (namely Mac for now) are now using a more 'vanilla' version of
  the Python library instead of the custom-built version I've been maintaining
  for years. For one, this means that Python and its various modules and library
  dependencies now exist as separate shared libraries on disk instead of all
  being statically compiled into a single binary. This increases app size and
  complexity a bit but will make it much easier to update Python going forward
  and reduces the chances of things breaking due to nonstandard customizations.
  At some point in the future I may make the same change for the Android
  version, though the custom statically linked build is a bit easier to maintain
  there so its less of a priority.
- Fixed an issue on Android where in some cases viewing an ad to reduce chest
  open time would have no effect. Please holler if you ever watch an ad and
  don't see the resulting time reduction.
- Querying exported classes via the meta subsystem now accepts fully qualified
  path strings such as 'babase.Plugin' instead of type objects. This is because
  I have disabled the class-name prettifying that was happening before
  (`set_canonical_module_names()`), so the *actual* class paths we'd pull from
  passed type objects now could be something ugly/internal like
  `babase._plugin.Plugin` and I'd rather not use private paths in our `# ba_meta
  export` comments. By explicitly providing string paths we can keep using clean
  public aliased paths like `babase.Plugin`.
- Sphinx documentation generation is now set to 'nitpicky' so it will complain
  if anything is referenced in comments that cannot be found (classes, methods,
  etc.) This should help avoid broken or out of date docstrings. Specific
  exceptions to this can be added in `conf.py` if needed.
- Added the `babase.LocaleSubsystem` which can be found at `ba*.app.locale`.
  This is the modern replacement for the `LanguageSubsystem` at `ba*.app.lang`
  which will eventually be removed. This ties in with upcoming goodies such as
  asset-package based translations.
- Split the Spanish translation into two different ones: 'Spanish - Latin
  America' and 'Spanish - Spain'.
- Split the Portuguese translation into two different ones: 'Portuguese -
  Brazil' and 'Portuguese - Portugal'.
- Android should now be smarter about selecting translations - for example, if
  your first choice language is not available but your second choice is, it
  should now show your second choice instead of falling back to English.

### 1.7.39 (build 22353, api 9, 2025-04-08)
- Lots of work on sphinx documentation. Docs are now generated for both runtime
  and tools packages. Removed the old pdoc docs generation option since sphinx
  is working quite well and gives us lots of room to grow, and also since we
  can't really support both (docstrings need to be formatted to play nice with
  one or the other). Big thanks to Dliwk though for the old pdoc setup which got
  us to this point.
- The `babase.App.State` class is now `babase.AppState`.
- Removed `babase.print_exception()`. This has been mostly unused for a long
  time. Anything still using it should use `logging.exception()` instead.
- Removed `babase.print_error()`. This has also largely been unused for a long
  time. Anything still using it should use `logging.error()` instead.
- (build 22346) Hardened against some potential malformed-packet attacks. If you
  find someone is still able to crash your server by sending invalid data,
  please let me know.
- Added highlights to show players when they have unclaimed chests in their
  inbox or chests that can be opened.
  
### 1.7.38 (build 22318, api 9, 2025-03-20)
- Added animations for reducing chest wait times or gaining tickets or tokens
- Made MainWindow auto-recreate smarter. If something such as text input or a
  popup window is suppressing main-window-auto-recreate, it'll now do a single
  recreate once the suppression ends.
- (build 22313) Fixed a possible client crash due to uninitialized memory when
  handling `BA_MESSAGE_HOST_INFO` data.
  
### 1.7.37 (build 22304, api 9, 2025-03-10)
- Bumping api version to 9. As you'll see below, there's some UI changes that
  will require a bit of work for any UI mods to adapt to. If your mods don't
  touch UI stuff at all you can simply bump your api version and call it a day.
  I'm hopeful that api version won't need to be bumped again for a long time (if
  ever).
- I am pleased to announce that after years of hard work from many members of
  the community, PirateSpeak is now complete and available as a language choice.
  This changes everything.
- Heavily reworked and cleaned up the logging system. There is now a 'ba' Python
  logger and various logger categories under it such as 'ba.lifecycle',
  'ba.connectivity' or 'ba.v2transport'. By setting these individual loggers to
  different levels such as 'debug', one can easily observe and debug specific
  parts of app behavior. Over time I will better organize the logger hierarchy
  and wire up more functionality to be logged this way.
- Added a 'Logging' tab to the dev-console. This allows easily setting log
  levels for all existing Python loggers, as well as resetting them all to
  defaults. Levels set here are restored on startup, so it is possible to debug
  app startup behavior by setting log levels and then relaunching the app.
  Previously this sort of thing would generally require setting cryptic
  environment variables which was not feasable on all platforms, but this new
  system should work everywhere.
- Log messages printed to both the command line and the in-app console now
  include timestamps and logger names, and are color coded for severity
  (DEBUG=blue, INFO=default, WARNING=orange/yellow, ERROR=red, CRITICAL=purple).
- `efro.log` is now `efro.logging` which better lines up with other logging
  module names. It was originally named `log` to work around a mypy bug.
- Went ahead and fully removed `efro.call.tpartial` (since we're breaking
  compatibility anyway by bumping api version). If you are using
  `efro.call.tpartial` anywhere, simply replace it with `functools.partial`.
- The newest Pylint update (3.3) added a check for
  'too-many-positional-arguments'. This seems like a good idea, so I updated
  various functions to conform to it and set some others to ignore it. Basically
  if you see a function like `def dothing(a, b, *, c, d)` then everything after
  the `*` needs to be passed as a keyword. So you can't do `dothing(val1, val2,
  val3, val4)`; you need to do `dothing(val1, val2, c=val3, d=val4)`. Requiring
  keywords for complex functions generally leads to more readable code and less
  breakage if arguments are added or removed from the function.
- Playlist customization no longer requires pro.
- Soundtrack customization no longer requires pro.
- Campaign hard mode no longer requires pro.
- Full player profile color customization no longer requires pro.
- Removed nag screens for purchasing pro or bundle offers.
- Removed continue logic. Continues have been disabled server-side for a while
  but now removing the client code to clean things up a bit.
- Switching over to the new 'toolbar mode' UI that has been in the works for
  several years. This includes a number of handy things such as consistent
  buttons and widgets for league status, currencies, inventory, and the store.
  It also adds a fixed back button on phones that should be easier to hit and a
  dock for earned treasure chests at the bottom of the screen (will finally use
  those treasure chest textures!). This is a substantial change so please holler
  if you run into anything that looks broken or doesn't behave as you think it
  should.
- When running in 'small' UI mode (phones) the engine now uses 1300x600 as its
  virtual resolution. This gives a wider 19.5:9 aspect ratio which lines up with
  most modern smartphones, so people with such phones should no longer see
  wasted space on the sides of their screen. The virtual resolution on 'medium'
  and 'large' is now 1280x720. This gives the same 16:9 aspect ratio as the old
  resolution (1207x680) but is a cleaner number. The 16:9 aspect ratio still
  works well for tablets monitors, and TVs. When writing a UI, always be sure to
  test it on 'small', 'medium', and 'large' modes to make sure it fits on screen
  and feels similar in scale to the rest of the UI. Ideally when 'ui_v2' rolls
  around we can make it possible to build UIs that adapt better to screen sizes
  so things like fixed aspect ratios will no longer be necessary.
- Split the main menu UI into two classes: `bauiv1.mainmenu.MainMenuWindow` and
  `bauiv1.ingamemenu.InGameMenuWindow`.
- Removed some bits of `bauiv1` which were never fully implemented and which I
  feel were a flawed/outdated design. This includes `UILocation`,
  `UILocationWindow`, `UIEntry`, and `UIController`. The whole purpose of these
  was to add a higher level layer to the UI to make things like saving/restoring
  UI states easier, but I now plan to use `WindowState` classes to accomplish
  much of that in a more backward-compatible way. More on that below.
- Removed touch-specific button target-area adjustements. If you find any
  buttons that are now hard to hit accurately on a touchscreen, please holler.
- Added a new `bauiv1.Window` subclass called `bauiv1.MainWindow` which handles
  what was previously called the 'main-menu-window' system which was a bit
  ad-hoc and messy. MainMenuWindows have a built-in stack system so things like
  back-button handling are more automatic and windows don't have to hard-code
  where their back button goes to. There are also other benefits such as better
  state saving/restoring. When writing a MainWindow, pretty much all navigation
  should only need to use methods: `main_window_has_control()`,
  `main_window_back()`, and `main_window_replace()`.
- Finally got things updated so language testing works again, and made it a bit
  spiffier while at it. You now simply point the game at your test language and
  it will update dynamically as you make edits; no need to download any files.
  Example: if you are editing PirateSpeak, you should see an id such as
  'PirateSpeak_2248' in the website url. You can then go to the game and run
  `import babase; babase.app.lang.testlanguage('PirateSpeak_2248')` and you
  should instantly see some lovely pirate-speak. Also, any changes you make on
  the website should show up in the game within a few seconds. Enjoy!
- Added `urllib3` to our bundled third party Python modules. The engine will be
  doing more heavy downloading with Asset Packages coming online so its time to
  upgrade to a more modern web client library than Python's basic built in
  urllib stuff.
- Pasting a single line of text followed by newlines to the dev console now
  works. Previously it would complain that multiple lines of text aren't
  supported, but now it just ignores the trailing newlines.
- Added an 'AppModes' tab to the dev console, allowing switching between any
  AppModes defined in the current build for testing. Currently this is just
  SceneV1AppMode and EmptyAppMode. This will become more useful in the future
  when things like SquadsAppMode (Squads mode) or RemoteAppMode (the revamped
  BSRemote app) happen.
- Added a 'UI' tab to the dev console allowing debugging virtual screen bounds
  and testing different UI scales dynamically.
- Renamed `SceneV1AppMode` to `ClassicAppMode` and relocated it from the
  `scene_v1` featureset to the `classic` one. This makes more logical sense
  since `classic` is more about app operation and `scene_v1` is more about
  gameplay, though realistically it doesn't matter since those two featuresets
  are hopelessly entangled. Future parallels such as `squads` and `scene_v2`
  featuresets should be more independent of eachother.
- Removed the warning when calling `ba*.screenmessage` in a game context.
  Hopefully most code has been ported at this point and it has done its job. As
  a final reminder, `ba*.screenmessage()` will only show messages locally now;
  you need to use something like `bascenev1.broadcastmessage()` to show things
  to everyone in a game.
- Removed `efro.util.enum_by_value()` which was a workaround for a Python bug
  that has been fixed for a few versions now. Instaed of
  `enum_by_value(MyEnumType, foo)` you can simply do `MyEnumType(foo)`.
- Removed `bauiv1.is_party_icon_visible()` as it is now always visible.
- 'ui_scale' is no longer available in _babase.env() since it can now change;
  use `babase.get_ui_scale()` to get it now.
- Removed the UIScale control from the devtools window, which was only partially
  wired up (it did not affect native layer bits). For now the official ways to
  test UIScales are by using the UI tab in the dev-console or by setting the
  `BA_UI_SCALE` env var. If we can get UIScale switches to feel seamless enough
  at some point, it may be worth adding to display settings.
- There is now a `ba*.app.classic.save_ui_state()` method that should be called
  right before jumping into a game/replay/etc. This will save a state that will
  automatically be restored the next time the main menu activity is entered.
- (build 22010) Added the concept of 'auxiliary' windows and used them to make
  various window navigation more intuitive. Example: previously, if you were on
  the co-op screen and pressed the trophy toolbar icon to see your league rank
  and then pressed back, you would be taken back to the top level main menu. Now
  it will take you back to the co-op screen.
- (build 22018) Hardened SDL joystick handling code so the app won't crash if
  SDL_JoystickOpen() returns nullptr for whatever reason.
- (build 22028) Fixed a longstanding issue that could cause logic thread
  bg-dynamics message overflows.
- Added a close button to the dev-console as an alternate to using key presses
  to close it.
- (build 22063) Added a 'Copy History' button in the Python tab in the
  dev-console. Note that this will copy all cached log history; not just what is
  displayed in the dev-console. This should be handy for diagnosing problems in
  the future.
- (build 22072) Added a 'Use insecure connections' option in settings ->
  advanced. This may make it possible to play from places such as Iran where ssl
  connections are being blocked. Do not enable this if you don't need to.
- (build 22085) Added protection against an attack consisting of spamming
  invalid game-query packets.
- Using prefab builds on a Mac now requires an Apple Silicon machine (M1 or
  newer). Mac x86 prefab builds were becoming a major bottleneck in pushing out
  updates. Please let me know if you are making substantial use of prefab builds
  on an x86 Mac and I can reconsider. Note that this only concerns the prefab
  build system; regular official game builds still fully support x86 Macs.
- Added the `test-fast` Makefile target which skips some slower tests, and wired
  up `make preflight` to use this to keep things moving a bit faster. If you are
  not familiar with it, the `preflight` target is handy to run before committing
  code to git.
- The app-modes tab in the dev-console now uses the meta tag system to discover
  testable app-modes. Previously this would simply list the `default_app_modes`
  listed in the projectconfig.json. So now it is possible to make and explicitly
  test new app modes via mod scripts on vanilla game builds. Note that the game
  still uses the `default_app_modes` projectconfig.json value when selecting
  app-modes at runtime; to change this you need to either change your
  projectconfig and rebuild or replace `ba*.app.mode_selector` at runtime with
  a custom selector that selects your custom app-mode(s).
- The `ba*.app.threadpool_submit_no_wait()` method has been merged into the
  `threadpool` object, so it now is `ba*.app.threadpool.submit_no_wait()`.
- Clarified project rules for `snake_case` methods in C++ and updated various
  methods accordingly such as `Object::Ref::get()` and `Object::Ref::exists()`.
  See 'Getter/Setter Function Names' in
  https://github.com/efroemling/ballistica/wiki/Coding-Style-Guide for more
  info.
- Removed support for tab key navigation. This has been largely ignored for
  years and behaved in a mostly broken way in all recent UIs. Keyboard users
  should use arrow keys for navigation. To update any old UI code, search for
  and remove any 'claims_tab' arguments to UI calls since that argument no
  longer exists.
- Added a `get_unknown_type_fallback()` method to `dataclassio.IOMultiType`.
  This be defined to allow multi-type data to be loadable even in the presence
  of new types it doesn't recognize.
- Added a `lossy` arg to `dataclassio.dataclass_from_dict()` and
  `dataclassio.dataclass_from_json()`. Enum value fallbacks and the new
  multitype fallbacks are now only applied when `lossy` is True. This also flags
  the returned dataclass to prevent it from being serialized back out. Fallbacks
  are useful for forward compatibility, but they are also dangerous in that they
  can silently modify/destroy data, so this mechanism will hopefully help keep
  them used safely.
- Added a spinner widget (creatable via `bauiv1.spinnerwidget()`). This should
  help things look more alive than the static 'loading...' text I've been using
  in various places.
- Tournament now award chests instead of tickets.
- Tournaments are now free to enter if you are running this build or newer.
- (build 22225) Added `babase.get_virtual_screen_size()` and to get the current
  virtual screen size, `babase.get_virtual_safe_area_size()` to get the size of
  the area where things are guaranteed to be visible no matter how the window is
  resized, and added a `refresh_on_screen_size_changes` arg to the `MainWindow`
  class to automatically recreate the window when the screen is resized. This
  combined functionality can be used to custom fit UI elements to the exact
  screen size, which is especially useful at the small ui-scale with its limited
  screen real-estate. Generally medium and large ui-scale windows don't fill the
  entire screen and can simply stay within the virtual safe area and thus don't
  need to refresh.
- (build 22237) Reverted the change from earlier in this release where small
  ui-scale would have its own distinct widescreen virtual-safe-area. The virtual
  safe area is now always 1280x720 (16:9). I came to realize there were
  significant downsides to having safe-area be inconsistent; for instance
  onscreen elements designed for one safe area might be out of frame for players
  using the other, and things would effectively need to be limited to the
  intersection of the two safe areas to work everywhere. Since it is now
  possible to take advantage of the full screen area using the
  `get_virtual_screen_size()` and whatnot mentioned above, it makes sense to
  return to a single consistent safe area.
- (build 22258) Updated the Windows redist installers to the latest versions. If
  anyone is getting release builds of the game silently failing to launch,
  install the bundled redist libs and try again.
- (build 22258) Removed Windows debug redist libs such as `ucrtbased.dll` and
  `vcruntime140d.dll`. Technically these are not supposed to be bundled with
  software anyway and should instead be installed by installing Visual Studio. I
  was shipping outdated versions which was causing extra problems, so I've
  decided that I should follow the rules here and remove them. This means that
  if you want to run debug builds on Windows you'll need to install Visual
  Studio. Most people should be fine with release builds and don't need to worry
  about this.
- Added `docker-compose.yml` which can now be used with `docker compose` command
- Changed Docker make targets to use `docker compose` instead of `docker build`
- (build 22285) Window auto-recreation due to screen resizing is now disabled
  while onscreen-keyboards are present. This works around an issue where text
  editing on Android could break due to on-screen-keyboards causing screen
  resizes which kill the text-widgets they target.
- (build 22300) There is now a 'Secure V1 Connections' option in account
  settings on ballistica.net which should prevent V1 account spoofing attacks
  when enabled. The downside is that clients older than build 22300 will no
  longer be able to access the account while that setting is enabled.

### 1.7.36 (build 21944, api 8, 2024-07-26)
- Wired up Tokens, BombSquad's new purchasable currency. The first thing these
  can be used for is storage packs on ballistica.net, but this will expand to
  other places in the game soon. For a full explanation on why these were added,
  see https://ballistica.net/whataretokens
- Paid private hosting now uses tokens instead of tickets.
- Wired up initial support for using asset-packages for bundled assets.
- bacloud workspace commands are now a bit smarter; you can now do things like 
  `bacloud workspace put .` or even just `bacloud workspace put` and it will
  work. Previously such cases required explicitly passing the workspace name
  as a second argument. Both `workspace get` and `workspace put` now also have
  an optional `--workspace` arg if you want to sync with a workspace different
  than the local directory name.
- Cleaned up look and feel on horizontal scrollbars, especially when and how
  they fade in and out.
- Fixed an issue where ConfigNumberEdit objects would draw incorrectly with
  textscale set to non-1.0 values.
- Fixed a nasty bug with the new stdin handling from 1.7.35 which could cause
  the stdin thread to spin at 100% cpu usage in some cases (such as when
  launching the Mac build from the Finder and not a terminal).
- Added a `draw_controller_mult` arg to `bauiv1.imagewidget()` to control how
  brightly the image pulses when its controller widget is selected (can prevent
  brightly colored images from blowing out too much).
- The Mac version is now correctly rendering to a sRGB colorspace instead of P3.
  This was causing some bright colors to render extra-eye-destroying bright.
- Fixed an issue with the Repeater() class which could cause key presses in UIs
  to get lost if many were happening in short succession. An easy way to observe
  this (at least on my machine) was to press left and right repeatedly in the
  main menu - some presses would be lost and the selection would 'drift' one
  direction.
- Replaced all `efro.call.tpartial` calls with Python's built in
  `functools.partial`. Mypy's 1.11 update added full type checking for
  `functools.partial` so there's no benefit to maintaining our own special
  version anymore. This also applies to `ba*.Call` which is redundant in the
  same way. Both `efro.call.tpartial` and `ba*.Call` will probably be marked
  deprecated and go away at some point (or more likely simply not included in
  newer apis such as bauiv2).
- Added a `Delete Account` button directly to the account section in-game.
- The app now includes build number when looking for custom sys scripts in the
  mods dir. Previously it would have looked for something like `sys/1.7.36` but
  now it will look for something like `sys/1.7.36_21940`. I was seeing a lot of
  crash reports from people creating sys scripts using early builds of some
  version and then upgrading to later builds of the same version containing
  incompatibilities with the older sys scripts. This should help with that
  problem.
  
### 1.7.35 (build 21889, api 8, 2024-06-20)
- Fixed an issue where the engine would block at exit on some version of Linux
  until Ctrl-D was pressed in the calling terminal.
- V2 accounts have been around for a while now, so the old V1 device login
  button is no longer visible in the account panel. It is currently possible to
  bring it back by checking 'Show Deprecated Login Types' in advanced settings,
  but please consider this a warning to upgrade/migrate your account to V2 if
  you have not done so yet.
- The 'Sign in with a BombSquad account' option is now simply 'Sign In' when
  that is the only option. So nice and tidy! When other options such as Google
  Play or Game Center are available it is now called 'Sign in with an email
  address'.
- The engine now supports signing in or creating email/password accounts in a
  pop-up web dialog to avoid taking users out of the app. This currently works
  on the native (not cmake) Mac build but will probably expand to others in the
  future.
- The `ba*.app.env.version` and `ba*.app.env.build_number` values are now
  `ba*.app.env.engine_version` and `ba*.app.env.engine_build_number`. At this
  point any functionality that cares about versions should be looking at engine
  version anyway. In the future we can add separate `app_version` and
  `app_build_number` values for spinoff apps, but in the case of `BombSquad` the
  app version/build is currently the same as the engine's so we don't need that
  just yet.
- Reworked the 'Enter Code' dialog into a 'Send Info' dialog. The `sendinfo`
  command is 99% of the reason for 'Enter Code' existing, so this simplifies
  things for that use case and hopefully clarifies its purpose so I can spend
  less time responding to app reviewers and more time improving the game.
- The `Network Testing` panel no longer requires being signed in (it just skips
  one test if not signed in).
- Took a pass through the engine and its servers to make things more ipv6
  friendly and prep for an eventual ipv6-only world (though ipv4 won't be going
  anywhere for a long time). The existing half-hearted state of ipv6 support was
  starting to cause problems when testing in certain ipv6-only environments, so
  it was time to clean it up.
- The engine will now establish its persistent v2-transport connections to
  regional servers using ipv6 when that is the fastest option based on ping
  tests.
- Improved the efficiency of the `connectivity` system which determines which
  regional ballistica server to establish a connection to (All V2 server
  communication goes through this connection). It now takes geography into
  account, so if it gets a low ping to a server in South America it won't try
  pinging Warsaw, etc. Set the env var `BA_DEBUG_LOG_CONNECTIVITY=1` if you want
  to watch it do it's thing and holler if you see any bad results.
- Servers can now provide their public ipv4 and ipv6 addresses in their configs.
  Previously, a server's address was always determined automatically based on
  how it connected to the master server, but this would only provide one of the
  two forms. Now it is possible to provide both.
- Spaz classes now have a `default_hitpoints` which makes customizing that
  easier (Thanks rabbitboom!)
- Added `docker-gui-release`, `docker-gui-debug`, `docker-server-release`, `docker-server-debug`, `docker-clean` and `docker-save` targets
  to Makefile.
- Fixed an issue in Assault where being teleported back to base with a sticky
  bomb stuck to you would do some crazy rubber-band-launching thing (Thanks
  vishal332008!)
- The `windows-debug` and `windows-release` Makefile targets should properly run
  the game again (these build the Windows version of the game from a WSL
  environment).
- WSL Windows builds are now more strict about their locations. Currently this
  means they must exist somewhere under /mnt/c/. It is turning out that a
  significant number of behavior workarounds (for file permission quirks, etc.)
  need to happen to keep these builds behaving, so I'd like to enforce as
  limited a set of conditions as possible to give us the best chance at
  succeeding there.
- Added a workaround for WSL Windows builds giving permission errors when staging asset
  files that already exist. Please holler if you are building with WSL and still
  running into any sort of errors, as I would love to make that path as reliable
  as possible.
- Fixed an issue where WSL Windows builds would re-extract everything from
  efrocache when anything in the cache-map changed (which is the case for most
  commits). Please holler if you are still seeing lots more 'Extracting:' lines
  when running builds after pulling small updates from git.
- Added github workflow for making docker image and sphinx docs nightly
- Added github workflow for making build release on tag creation
  
### 1.7.34 (build 21823, api 8, 2024-04-26)
- Bumped Python version from 3.11 to 3.12 for all builds and project tools. One
  of the things this means is that we can use `typing.override` instead of the
  `typing_extensions.override` version so the annoying requirement of installing
  `typing_extensions` first thing when setting up the repo introduced a few
  versions back is finally no longer a thing. I'll try to be careful to avoid
  falling back into that situation in the future.
- The project now maintains its own Python virtual environment in `.venv` where
  it automatically installs whatever Python packages it needs instead of asking
  the user to do so in their own environment. This should greatly simplify
  working with the project and keep tool versions more consistent for people.
  There will likely be some bugs related to this needing to be shaken out, so
  please holler if you run into any. Namely, most all Makefile targets will now
  need to depend on the `prereqs` target which ensures the virtual env is set
  up. A target that does not do so may error if run on a freshly cloned/cleaned
  repo, so holler if you run into such a thing.
- There is now a `config/requirements.txt` file which controls which pip
  packages are made available in the project's internal virtual environment.
  Note that this is only for tooling; the actual engine bundles a different
  minimal set of pip packages.
- Since `config/requirements.txt` now exists and pip stuff is handled
  automatically, stripped out the old manual pip requirement management stuff.
  This includes the `list_pip_reqs` and `get_pip_reqs` pcommands and the
  requirements list in `batools.build`.
- Some executable scripts such as `tools/pcommand` and `tools/bacloud` are now
  generated dynamically so that they always use the shiny new internal Python
  virtual-environment. This generation should happen automagically when you
  build `make` targets, but please holler if you run into a situation where it
  does not and you get errors.
- `_bascenev1.protocol_version()` now properly throws an exception if called
  while scene-v1 is not active.
- The `efro.dataclassio` system now supports `datetime.timedelta` values.
- Usage of `pcommandbatch` is now disabled by default. To enable it, set the env
  var `BA_PCOMMANDBATCH_ENABLE=1`. This is primarily due to rare sporadic
  failures I have observed or have been informed of, possibly involving socket
  exhaustion or other hard-to-debug OS conditions. For now I am still
  considering `pcommandbatch` supported and may continue to use it myself, but
  its speed gains may not be worth its added complexity indefinitely. As core
  counts keep increasing in the future, the time expense of spinning up a new
  Python process per pcommand decreases, making pcommandbatch less of a win.
  Please holler if you have any thoughts on this.
- Renamed the `prereqs` Makefile target to `env`. This is more concise and feels
  more accurate now that the target sets up things such as the Python virtual
  environment and generally gets the project environment ready to use.
- (build 21810) Fixed an issue where AppSubsystems could get inited multiple
  times (due to functools.cached_property no longer being thread-safe in Python
  3.12).
- The server config file is now in `toml` format instead of `yaml`. Python has
  built in support for reading `toml` as of 3.11 which means we don't have to
  bundle extra packages, and `toml` has more of a clean minimal design that
  works well for config files. Also I plan to use it for AssetPackage
  configuration stuff so this keeps things consistent.
- The server config can now be set to a `.json` file as an alternative to the
  default `.toml`. This can be handy when procedurally generating server
  configs. If no `--config` path is explicitly passed, it will look for
  `config.json` and `config.toml` in the same dir as the script in that order.
  
### 1.7.33 (build 21795, api 8, 2024-03-24)
- Stress test input-devices are now a bit smarter; they won't press any buttons
  while UIs are up (this could cause lots of chaos if it happened).
- Added a 'Show Demos When Idle' option in advanced settings. If enabled, the
  game will show gameplay demos (a slightly modified form of the stress test)
  periodically after sitting idle at the main menu for a bit. Like an old arcade
  game. I added this for an upcoming conference appearance but though people
  might like to enable it in other cases.
- Replays now have a play/pause button alongside the speed adjustment buttons
  (Thanks vishal332008!)
- Players now get points for killing bots with their own bombs by catching it
  and throwing it back at them. This is actually old logic but was disabled due
  to a logic flaw, but should be fixed now. (Thanks VinniTR!)
- Updated the 'Settings->Advanced->Enter Code' functionality to talk to the V2
  master server (V1 is still used as a fallback).
- Adopted the `@override` decorator in all Python code and set up Mypy to
  enforce its usage. Currently `override` comes from `typing_extensions` module
  but when we upgrade to Python 3.12 soon it will come from the standard
  `typing` module. This decorator should be familiar to users of other
  languages; I feel it helps keep logic more understandable and should help us
  catch problems where a base class changes or removes a method and child
  classes forget to adapt to the change.
- Added a reset button in the input mapping menu. (Thanks Temp!)
- Respawn icons now have dotted steps showing decimal progress to assist
  players on calculating when they are gonna respawn. (Thanks 3alTemp!)
- Replays now have rewind/fast-forward buttons!! (Thanks Dliwk, vishal332008!)
- Custom spaz "curse_time" values now work properly. (Thanks Temp!)
- Implemented `efro.dataclassio.IOMultiType` which will make my life a lot
  easier.
- Punches no longer physically affect powerup boxes which should make it easier
  to grab the powerup (Thanks VinniTR!).
- The 'Manual' party tab now supports entering IPv6 addresses (Thanks
  brostos!).
- Fixes a bug where Meteor Shower could make the game-end bell sound twice
  (Thanks 3alTemp!).
- Leaving the game or dying while touching your team's flag will no longer
  recover & return it indefinitely in a teams game of Capture the Flag. (Thanks
  3alTemp!)
- Added a server config setting for max players (not max clients) (Thanks
  EraOSBeta!)
- Added a UI for customizing Series Length in Teams and Points-to-Win in FFA
  (Thanks EraOSBeta!)
- Implemented HEX code support to the advanced color picker (Thanks 3alTemp!)
- Players leaving the game after getting hurt will now grant kills. (Thanks
  Temp!)
- Sphinx based Python documentation generation is now wired up (Thanks
  Loup-Garou911XD!)
- Renaming & overwriting existing profiles is no longer possible (Thanks Temp!)
- Cleaned up builds when running under WSL. Things like `make mypy` should now
  work correctly there, and it should now be possible to build and run either
  Linux or Windows builds there.
- Added an `allow_clear_button` arg to bauiv1.textwidget() which can be used to
  disable the 'X' button that clears editable text widgets.

### 1.7.32 (build 21741, api 8, 2023-12-20)
- Fixed a screen message that no one will ever see (Thanks vishal332008?...)
- Plugins window now displays 'No Plugins Installed' when no plugins are present
  (Thanks vishal332008!)
- Old messages are now displayed as soon as you press 'Unmute Chat' (Thanks
  vishal332008!)
- Added an 'Add to Favorites' entry to the party menu (Thanks vishal332008!)
- Now displays 'No Parties Added' in favorites tab if no favorites are present
  (Thanks vishal332008!)
- Now shows character icons in the profiles list window (Thanks vishal332008!)
- Added a Random button for names in the Player Profiles window (Thanks
  vishal332008!)
- Fixed a bug where no server is selected by default in the favorites tab
  (Thanks vishal332008!)
- Fixed a bug where no replay is selected by default in the watch tab (Thanks
  vishal332008!)
- Fixed a bug where no profile is selected by default in the profile tab (Thanks
  vishal332008!)
- Fixed a number of UI screens so that ugly window edges are no longer visible
  in corners on modern ultra wide phone displays.
- Added a `player_rejoin_cooldown` server config option. This defaults to 10
  seconds for servers but 0 for normal gui clients. This mechanism had been
  introduced recently to combat multiplayer fast-rejoin exploits and was set to
  10 seconds everywhere, but it could tend to be annoying for local single
  player play, dev testing, etc. Hopefully this strikes a good balance now.
- Removed the player-rejoin-cooldown mechanism from the C++ layer since it was
  redundant with the Python level one and didn't cover as many cases.
- Restored the behavior from before 1.7.28 where backgrounding the app would
  bring up the main menu and pause the action. Now it is implemented more
  cleanly however (an `on_app_active_changed()` call in the `AppMode` class).
  This means that it also applies to other platforms when the app reaches the
  'inactive' state; for instance when minimizing the window on the SDL build.

### 1.7.31 (build 21727, api 8, 2023-12-17)
- Added `bascenev1.get_connection_to_host_info_2()` which is an improved
  type-safe version of `bascenev1.get_connection_to_host_info()`.
- There is now a link to the official Discord server in the About section
  (thanks EraOSBeta!).
- Native stack traces now work on Android; woohoo! Should be very helpful for
  debugging.
- Added the concept of 'ui-operations' in the native layer to hopefully clear
  out the remaining double-window bugs. Basically, widgets used to schedule
  their payload commands to a future cycle of the event loop, meaning it was
  possible for commands that switched the main window to get scheduled twice
  before the first one ran (due to 2 key presses, etc), which could lead to all
  sorts of weirdness happening such as multiple windows popping up when one was
  intended. Now, however, such commands get scheduled to a current
  'ui-operation' and then run *almost* immediately, which should prevent such
  situations. Please holler if you run into any UI weirdness at this point.

### 1.7.30 (build 21697, api 8, 2023-12-08)
- Continued work on the big 1.7.28 update.
- Got the Android version back up and running. There's been lots of cleanup and
  simplification on the Android layer, cleaning out years of cruft. This should
  put things in a better more maintainable place, but there will probably be
  some bugs to iron out, so please holler if you run into any.
- Minimum supported Android version has been bumped from 5.0 to 6.0. Some
  upcoming tech such as ASTC textures will likely not be well supported on such
  old devices, so I think it is better to leave them running an older version
  that performs decently instead of a newer version that performs poorly. And
  letting go of old Android versions lets us better support new ones.
- Android version now uses the 'Oboe' library as an audio back-end instead of
  OpenSL. This should result in better behaving audio in general. Please holler
  if you experience otherwise.
- Bundled Android Python has been bumped to version 3.11.6.
- Android app suspend behavior has been revamped. The app should stay running
  more often and be quicker to respond when dialogs or other activities
  temporarily pop up in front of it. This also allows it to continue playing
  music over other activities such as Google Play Games
  Achievements/Leaderboards screens. Please holler if you run into strange side
  effects such as the app continuing to play audio when it should not be.
- Modernized the Android fullscreen setup code when running in Android 11 or
  newer. The game should now use the whole screen area, including the area
  around notches or camera cutouts. Please holler if you are seeing any problems
  related to this.
- (build 21626) Fixed a bug where click/tap locations were incorrect on some
  builds when tv-border was on (Thanks for the heads-up Loup(Dliwk's fan)!).
- (build 21631) Fixes an issue where '^^^^^^^^^^^^^' lines in stack traces could
  get chopped into tiny bits each on their own line in the dev console.
- Hopefully finally fixed a longstanding issue where obscure cases such as
  multiple key presses simultaneously could cause multiple main menu windows to
  pop up. Please holler if you still see this problem happening anywhere. Also
  added a few related safety checks and warnings to help ensure UI code is free
  from such problems going forward. To make sure your custom UIs are behaving
  well in this system, do the following two things: 1) any time you call
  `set_main_menu_window()`, pass your existing main menu window root widget as
  `from_window`. 2) In any call that can lead to you switching the main menu
  window, check if your root widget is dead or transitioning out first and abort
  if it is. See any window in `ui_v1_lib` for examples.
- (build 21691) Fixed a bug causing touches to not register in some cases on
  newer Android devices. (Huge thanks to JESWIN A J for helping me track that
  down!).
- Temporarily removed the pause-the-game-when-backgrounded behavior for locally
  hosted games, mainly due to the code being hacky. Will try to restore this
  functionality in a cleaner way soon.

### 1.7.29 (build 21619, api 8, 2023-11-21)

- Simply continued work on the big 1.7.28 update. I was able to finally start
  updating the Mac App Store version of the game again (it had been stuck at
  1.4!), and it turns out that Apple AppStore submissions require the version
  number to increase each time and not just the build number, so we may start
  seeing more minor version number bumps for that reason.
- Windows builds should now die with a clear error when the OpenGL version is
  too old (OpenGL 3.0 or newer is required). Previously they could die with more
  cryptic error messages such as "OpenGL function 'glActiveTexture2D' not
  found".

### 1.7.28 (build 21599, api 8, 2023-11-16)

- Turning off ticket continues on all platforms. I'll be moving the game towards
  a new monetization scheme mostly based on cosmetics and this has always felt a
  bit ugly pay-to-win to me, so it's time for it to go. Note that the
  functionality is still in there if anyone wants to support it in mods.
- Massively cleaned up code related to rendering and window systems (OpenGL,
  SDL, etc). This code had been growing into a nasty tangle for 15 years
  attempting to support various old/hacked versions of SDL, etc. I ripped out
  huge chunks of it and put back still-relevant pieces in a much more cleanly
  designed way. This should put us in a much better place for supporting various
  platforms and making graphical improvements going forward.
  `ballistica/base/app_adapter/app_adapter_sdl.cc` is an example of the now
  nicely implemented system.
- The engine now requires OpenGL 3.0 or newer on desktop and OpenGL ES 3.0 or
  newer on mobile. This means we're cutting off a few percent of old devices on
  Android that only support ES 2, but ES 3 has been out for 10 years now so I
  feel it is time. As mentioned above, this allows massively cleaning up the
  graphics code which means we can start to improve it. Ideally now the GL
  renderer can be abstracted a bit more which will make the process of writing
  other renderers easier.
- Removed gamma controls. These were only active on the old Mac builds anyway
  and are being removed from the upcoming SDL3, so if we want this sort of thing
  we should do it through shading in the renderer now.
- Implemented both vsync and max-fps for the SDL build of the game. This means
  you can finally take advantage of that nice high frame rate monitor on your
  PC. Vsync supports 'Disable', 'Enabled' and 'Auto', which attempts to use
  'adaptive' vsync if available, and no vsync otherwise.
- Spent some time tuning a few frame-timing mechanisms, so motion in the game
  should appear significantly smoother in some cases. Please let me know if it
  ever appears *less* smooth than before or if you see what looks like weird
  speed changes which could be timing problems.
- Debug speed adjustments are now Ctrl-plus or Ctrl-minus instead of just plus
  or minus. This makes these safer in case we want to enable them in regular
  builds at some point.
- Flashing things in the game (powerups about to disappear, etc.) now flash at a
  consistent rate even on high frame rate setups.
- Renamed Console to DevConsole, and added an option under advanced settings to
  always show a 'dev' button onscreen which can be used to toggle it. The
  backtick key still works also for anyone with a keyboard. I plan to add more
  functionality besides just the Python console to the dev-console, and perhaps
  improve the Python console a bit too (add support for on-screen keyboards,
  etc.)
- The in-app Python console text is now sized up on phone and tablet devices,
  and is generally a bit larger everywhere.
- Added an API to define DevConsole tabs via Python. Currently it supports basic
  buttons and text, but should be easy to expand to whatever we need. See
  `babase/_devconsole.py`. It should be easy to define new tabs via plugins/etc.
- Cleaned up onscreen keyboard support and generalized it to make it possible to
  support other things besides widgets and to make it easier to implement on
  other platforms.
- Added onscreen keyboard support to the in-app Python console and added an Exec
  button to allow execing it without a return key on a keyboard. The cloud
  console is probably still a better way to go for most people but this makes at
  least simple things possible without an internet connection for most Android
  users.
- Pressing esc when the DevConsole is in its small form now dismisses it
  instead of toggling it to its large form.
- Added some high level functionality for copying and deleting feature-sets to
  the `spinoff` tool. For example, to create your own `poo` feature-set based on
  the existing `template_fs` one, do `tools/spinoff fset-copy template_fs poo`.
  Then do `make update` and `make cmake` to build and run the app, and from
  within it you should be able to do `import bapoo` to get at your nice shiny
  poo feature-set. When you are done playing around, you can do `tools/spinoff
  fset-delete poo` to blow away any traces of it.
- Public builds now properly reconstruct the CMakeLists.txt file for project
  changes.
- Efrocache now supports a starter-archive when building server builds. This
  means that if you do something like `make clean; make
  prefab-server-release-build` you should see just a few file downloads
  happening instead of the hundreds that would happen before, which should be
  significantly faster & more efficient.
- Updated internal Python builds for Apple & iOS to 3.11.5, and updated a few
  dependent libraries as well (OpenSSL bumped from 3.0.8 to 3.0.10, etc.).
- Cleaned up the `babase.quit()` mechanism. The default for the 'soft' arg is
  now true, so a vanilla `babase.quit()` should now be a good citizen on mobile
  platforms. Also added the `g_base->QuitApp()` call which gives the C++ layer
  a high level equivalent to the Python call.
- (build 21326) Fixed an uninitialized variable that could cause V1 networking
  to fail in some builds/runs (thanks Rikko for the heads-up).
- (build 21327) Fixed an issue that could cause the app to pause for 3 seconds
  at shutdown.
- Worked to improve sanity checking on C++ RenderComponents in debug builds to
  make it easier to use and avoid sending broken commands to the renderer. Some
  specifics follow.
- RenderComponents (C++ layer) no longer need an explicit Submit() at the end;
  if one goes out of scope not in the submitted state it will implicitly run a
  submit. Hopefully this will encourage concise code where RenderComponents are
  defined in tight scopes.
- RenderComponents now have a ScopedTransform() call which can be used to push
  and pop the transform stack based on C++ scoping instead of the old
  PushTransform/PopTransform. This should make it harder to accidentally break
  the transform stack with unbalanced components.
- Fixes an issue related to incorrect die-message handling by hockey pucks (fix
  #617). Thanks EraOSBeta!
- Fixes an issue where clamped player-name would display incorrectly if extra
  spaces are present (fix #618). Thanks vishal332008!
- Fixes an issue where King of the Hill scoreboard did not display immediately
  (fix #614). Thanks heLlow-step-sis!
- Fixes an issue where CTF flag return counters could get stuck (fix #584).
  Thanks SoK05 and Dliwk!
- In cases where there's no browser available, the v2 account sign-in URL can
  now be tapped to copy it (Thanks vishal332008!).
- Removed the bits from `babase.app` that were deprecated in 1.7.27. I know that
  was only one version ago, but this version has been cooking for a while now.
- Visual Studio projects have been updated to target Visual Studio 2022.
- Now that all our compilers support it, updating from the C++17 standard to
  C++20. This will allow a few useful things such as being able to pack 8 bools
  into 1 byte.
- Created a custom icon for BallisticaKit (previously it was just the BombSquad
  icon with an ugly 'C' on it). BombSquad itself will still have the BombSquad
  icon.
- Changed `AppState.NOT_RUNNING` to `AppState.NOT_STARTED` since not-running
  could be confused with a state such as paused.
- Changed the general app-state terms 'pause' and 'resume' to 'suspend' and
  'unsuspend'. (note this has nothing to do with pausing in the game which is
  still called pausing). The suspend state is used by mobile versions when
  backgrounded and basically stops all activity in the app. I may later add
  another state called 'paused' for when the app is still running but there is
  an OS dialog or ad or something in front of it. Though perhaps another term
  would be better to avoid confusion with the act of pausing in the game
  ('inactive' maybe?).
- Fixed an issue that could cause a few seconds delay when shutting down if
  internet access is unavailable.
- Generalized the UI system to accept a delegate object, of which UIV1 is now
  one. In the future this will allow plugging in UIV2 instead or other UI
  systems.
- Headless builds now plug in *no* ui delegate instead of UIV1, so one must
  avoid calling UI code from servers now. This should reduce server resource
  usage a bit. Please holler if this causes non-trivial problems. In general,
  code that brings up UI from gameplay contexts should check the value of
  `ba.app.env.headless` and avoid doing so when that is True.
- Cleaned up quit behavior a bit more. The `babase.quit()` call now takes a
  single `babase.QuitType` enum instead of the multiple bool options it took
  before. It also takes a `confirm` bool arg which allows it to be used to bring
  up a confirm dialog.
- Clicking on a window close button to quit no longer brings up a confirm dialog
  and instead quits immediately (though with a proper graceful shutdown and a
  lovely little fade).
- Camera shake is now supported in network games and replays. Somehow I didn't
  notice that was missing for years. The downside is this requires a server to
  be hosting protocol 35, which cuts off support for 1.4 clients. So for now I
  am keeping the default at 33. Once there a fewer 1.4 clients around we can
  consider changing this (if everything hasn't moved to SceneV2 by then).
- Added a server option to set the hosting protocol for servers who might want
  to allow camera shake (or other minor features/fixes) that don't work in the
  default protocol 33. See `protocol_version` in `config.yaml`. Just remember
  that you will be cutting off support for older clients if you use 35.
- Fixed a bug with screen-messages animating off screen too fast when frame
  rates are high.
- Added a proper graceful shutdown process for the audio server. This should
  result in fewer ugly pops and warning messages when the app is quit.
- Tidied up some keyboard shortcuts to be more platform-appropriate. For
  example, toggling fullscreen on Windows is now Alt+Enter or F11.
- Fancy rebuilt Mac build should now automatically sync its frame rate to the
  display its running on (using CVDisplayLinks, not VSync).
- Mac build is now relying solely on Apple's Game Controller Framework, which
  seems pretty awesome these days. It should support most stuff SDL does and
  with less configuring involved. Please holler if you come across something
  that doesn't work.
- Mac build is also now using the Game Controller Framework to handle keyboard
  events. This should better handle things like modifier keys and also will
  allow us to use that exact same code on the iPad/iPhone version.
- OS key repeat events are no longer passed through the engine. This means that
  any time we want repeating behavior, such as holding an arrow key to move
  through UI elements, we will need to wire it up ourselves. We already do this
  for things like game controllers however, so this is more consistent in a way.
- Dev console no longer claims key events unless the Python tab is showing and
  there is a hardware keyboard attached. This allows showing dev console tabs
  above gameplay without interfering with it.
- Added clipboard paste support to the dev console python terminal.
- Added various text editing functionality to the dev console python terminal
  (cursor movement, deleting chars and words, etc.)
- Internal on-screen-keyboard now has a cancel button (thanks vishal332008!)
- Public servers list now shows 'No servers found' if there are no servers to
  show instead of just remaining mysteriously blank (thanks vishal332008!)
- Players are now prevented from rejoining a session for 10 seconds after they
  leave to prevent game exploits. Note this is different than the existing
  system that prevents joining a *party* for 10 seconds; this covers people
  who never leave the party (Thanks EraOSBeta!).
- Fixes an issue where servers could be crashed by flooding them with join
  requests (Thanks for the heads-up Era!).
- The engine will now ignore empty device config dicts and fall back to
  defaults; these could theoretically happen if device config code fails
  somewhere and it previously would leave the device mysteriously inoperable.
- The game will now show <unset> for controls with no bindings in the in-game
  guide and controller/keyboard config screens.
- Fixed a crash that could occur if SDL couldn't find a name for connected
  joystick.
- Simplified the app's handling of broken config files. Previously it would do
  various complex things such as offering to edit the broken config on desktop
  builds, avoiding overwriting broken configs, and automatically loading
  previous configs. Now, if it finds a broken config, it will simply back it up
  to a .broken file, log an error message, and then start up normally with a
  default config. This way, things are more consistent across platforms, and
  technical users can still fix and restore their old configs. Note that the app
  still also writes .prev configs for extra security, though it no longer uses
  them for anything itself.
- Converted more internal engine time values from milliseconds to microseconds,
  including things like the internal EventLoop timeline. Please holler if you
  notice anything running 1000x too fast or slow. In general my strategy going
  forward is to use microseconds for exact internal time values but to mostly
  expose float seconds to the user, especially on the Python layer. There were
  starting to be a few cases were integer milliseconds was not enough precision
  for internal values. For instance, if we run with unclamped framerates and hit
  several hundred FPS, milliseconds per frame would drop to 0 which caused some
  problems. Note that scenev1 will be remaining on milliseconds internally for
  compatibility reasons. Scenev2 should move to microseconds though.
- The V2 account id for the signed in account is now available at
  `ba*.app.plus.accounts.primary.accountid` (alongside some other existing
  account info).
- (build 21585) Fixed an issue where some navigation key presses were getting
  incorrectly absorbed by text widgets. (Thanks for the heads-up Temp!)
- (build 21585) Fixed an issue where texture quality changes would not take
  effect until next launch.
- Added a 'glow_type' arg to `bauiv1.textwidget()` to adjust the glow used when
  the text is selected. The default is 'gradient' but there is now a 'uniform'
  option which may look better in some circumstances.

### 1.7.27 (build 21282, api 8, 2023-08-30)

- Fixed a rare crash that could occur if the app shuts down while a background
  thread is making a web request. The app will now try to wait for any such
  attempts to complete.
- Fixed a bug where PlayerSpaz used `bs.apptime()` where `bs.time()` should have
  been used (thanks EraOSBeta!).
- Added `babase.app.env` which is a type-friendly object containing various
  environment/runtime values. Values directly under `app` such as
  `babase.app.debug_build` will either be consolidated here or moved to classic
  if they are considered deprecated.
- Started using Python's `warnings` module to announce deprecations, and turned
  on deprecation warnings for the release build (by default in Python they are
  mostly only on for debug builds). This way, when making minor changes, I can
  keep old code paths intact for a few versions and warn modders that they
  should transition to new code paths before the old ones disappear. I'd prefer
  to avoid incrementing api-version again if at all possible since that is such
  a dramatic event, so this alternative will hopefully allow gently evolving
  some things without too much breakage.
- Following up on the above two entries, several attributes under `babase.app`
  have been relocated to `babase.app.env` and the originals have been given
  deprecation warnings and will disappear sometime soon. This includes
  `build_number`, `device_name`, `config_file_path`, `version`, `debug_build`,
  `test_build`, `data_directory`, `python_directory_user`,
  `python_directory_app`, `python_directory_app_site`, `api_version`, `on_tv`,
  `vr_mode`, `toolbar_test`, `arcade_mode`, `headless_mode`, `demo_mode`, and
  `protocol_version`.
- Reverting the Android keyboard changes from 1.7.26, as I've received a few
  reports of bluetooth game controllers now thinking they are keyboards. I'm
  thinking I'll have to bite the bullet and implement something that asks the
  user what the thing is to solve cases like that.
- Added tags allowing easily stripping code out of spinoff projects when a
  specific feature-set is not present. For example, to strip lines out when
  feature-set 'foo' is not present, surround them by lines containing
  `__SPINOFF_REQUIRE_FOO_BEGIN__` and `__SPINOFF_REQUIRE_FOO_END__`.

### 1.7.26 (build 21259, api 8, 2023-08-29)

- Android should now be better at detecting hardware keyboards (you will see
  'Configure Keyboard' and 'Configure Keyboard P2' buttons under
  Settings->Controllers if a hardware keyboard is detected). It can be a bit
  tricky distinguishing between gamepad type devices and keyboards on Android,
  so please holler if you have a gamepad that now suddenly thinks it is a
  keyboard or anything like that.
- Various general improvements to the pcommand (project command) system.
- Modules containing pcommand functions are now named with an 's' - so
  `pcommands.py` instead of `pcommand.py`. `pcommand.py` in efrotools is now
  solely related to the functioning of the pcommand system.
- Implemented the `pcommandbatch` system, which is a way to run pcommands using
  a simple local server/client architecture, and set up key build targets to use
  that by default instead of regular pcommand. In some cases, such as when
  assembling build assets, this can speed things up by 5x or so. Run `make
  pcommandbatch_speed_test` to see what the theoretical biggest speedup is on
  your system. If you run into any problems that seem to be related to this, you
  can disable it by setting env var `BA_PCOMMANDBATCH_DISABLE=1` which will
  cause everything to go use regular old pcommand. See docs in
  `tools/efrotools/pcommandbatch.py` for more info.
- Renamed the various `App` C++ classes to `AppAdapter` which better represents
  their current intended role. They are not a general interface to app
  functionality, but rather adapt the app to a particular paradigm or api (VR,
  Headless, SDL GUI, etc.). Also am trying to move any functionality out of
  those classes that does not fit that definition.
- Started cleaning up the app shutdown process. This will allow the app to
  gracefully run tasks such as syncing account data to the cloud or disk or
  properly closing the audio system when shutting down. It also means there
  should be more consistent use of the 'Quit?' confirm window. Please holler if
  you see any odd behavior when trying to quit the app.
- Unix TERM signal now triggers graceful app shutdown.
- Added `app.add_shutdown_task()` to register coroutines to be run as part of
  shutdown.
- Removed `app.iircade_mode`. RIP iiRcade :(.
- Changed `AppState.INITIAL` to `AppState.NOT_RUNNING`, added a
  `AppState.NATIVE_BOOTSTRAPPING`, and changed `AppState.LAUNCHING` to
  `AppState.INITING`. These better describe what the app is actually doing while
  in those states.

### 1.7.25 (build 21211, api 8, 2023-08-03)

- Fixed an issue where the main thread was holding the Python GIL by default in
  monolithic builds with environment-managed event loops. This theoretically
  could have lead to stuttery performance in the Android or Mac builds.
- Did a bit of cleanup on `baenv.py` in preparation for some additional setup it
  will soon be doing to give users more control over logging.
- `getconfig` and `setconfig` in `efrotools` are now `getprojectconfig` and
  `setprojectconfig` (to reflect the file name changes that happened in 1.7.20).
- The efrocache system (how assets and prebuilt binaries are downloaded during
  builds) now uses a `efrocache_repository_url` value in
  `config/projectconfig.json` instead of being hard-coded to my server. This
  makes it possible to theoretically set up mirror servers. I currently keep the
  cache pruned to the last few months worth of files but theoretically someone
  could set up a server that never gets pruned and contains all history from now
  until forever. Efrocache is basically just a big pile of files organized by
  their hashes (see `tools/efrotools/efrocache.py` for details).
- On a related note, the .efrocachemap file now just contains hashes instead of
  full urls per file (which were based on those hashes anyway).
- The default efrocache file location is now `.cache/efrocache` instead of
  `.efrocache`. Feel free to blow away any `.efrocache` dir if you still have
  one (or move it to the new path to avoid having to download things again).
- It is now possible to set an `EFROCACHE_DIR` env var to tell efrocache to
  store its local files somewhere besides the per-project default of
  `.cache/efrocache`. This can save a lot of download time if you want to share
  it between multiple repos or are doing full cleans/rebuilds a lot (if it is
  outside the project dir it won't get blown away during cleans). Efrocache dirs
  are universal (again its just a big pile of files organized by hash) so there
  should be no issues sharing cache dirs. Another nice side effect of
  maintaining a single local efrocache dir is that anything you've ever built
  will still be buildable; otherwise if your build tries to download very old
  cache files they may no longer be available on my efrocache server.
- Hardened efrocache code a bit so that failures during downloads or
  decompresses are less likely to leave problematic half-made stuff lying
  around. Namely, things are now always downloaded or decompressed into temp
  dirs and only moved into their final locations once that completes
  successfully. Its extra important to be safe now that its possible to share
  local efrocache dirs between projects or otherwise keep them around longer.
- Experimenting a bit with adding support for
  [Pyright](https://github.com/microsoft/pyright) type-checking. This could
  theoretically allow for a really great interactive Python environment in
  Visual Studio Code (and potentially other editors), so am seeing if it is
  worth officially supporting in addition to or as a replacement for Mypy. See
  `tools/pcommand pyright`

### 1.7.24 (build 21199, api 8, 2023-07-27)

- Fixed an issue where respawn icons could disappear in epic mode (Thanks for
  the heads-up Rikko!)
- The `BA_ENABLE_IRONY_BUILD_DB` optional build env-var is now
  `BA_ENABLE_COMPILE_COMMANDS_DB` since this same functionality can be used by
  clangd or other tools. Originally I was using it for Irony for Emacs; hence
  the old name.
- Due to the cleanup done in 1.7.20, it is now possible to build and run
  Ballistica as a 'pure' Python app consisting of binary Python modules loaded
  by a standard Python interpreter. This new build style is referred to as
  'modular'. The traditional form of the app, where we bootstrap Python
  ourselves inside a standalone binary, is called 'monolithic'. To build and run
  Ballistica in modular form, you can do `make cmake-modular` or `make
  cmake-modular-server`. This should make it easier to use certain things like
  Python debuggers with Ballistica. While I expect most builds of the engine to
  remain monolithic, this may become the default for certain situations such as
  server builds or possibly Linux builds if it seems beneficial. We'll see.
  Modular mode should work on Linux and Mac currently; other platforms remain
  monolithic-only for now.
- Changed builds such as `cmake` and `cmake-server` to be more like the new
  `cmake-monolithic-*` builds; there is now a `staged` dir that built binaries
  are symlinked into instead of just dumping a `ba_data` into the cmake build
  dir. This keeps things a bit cleaner with fewer build-related files
  interspersed with the stuff that Ballistica expects to be there at runtime.
  This also allows an elegant `-dist` flag to be used with the staging command
  to copy files instead of symlinking them.
- Changed path wrangling a bit in baenv.py. All ballistica Python paths
  (including python-site-packages) are now placed *before* any other existing
  Python paths. This should provide a more consistent environment and means
  Ballistica will always use its own version of things like yaml or certifi or
  typing_extensions instead of ones the user has installed via pip. Holler if
  you run into any problems because of this and we can make an option to use the
  old behavior where Ballistica's app and site paths get placed at the end.
- It is now possible to manually run the app loop even on monolithic builds;
  just do `PYTHONPATH=ba_data/python ./ballisticakit -c "import baenv;
  baenv.configure(); import babase; babase.app.run()"`. This is basically the
  same thing modular builds are doing except that they use a regular Python
  interpreter instead of the ballisticakit binary.
- Cleaned up the `tools/pcommand stage_assets` command. It now always expects a
  separate `-debug` or `-release` arg. So old commands such as `tools/pcommand
  stage_assets -win-Win32-Debug .` now look like `tools/pcommand stage_assets
  -win-Win32 -debug .`. Please holler if you run into any broken asset-staging
  calls in the Makefile/etc.
- `FeatureSet.has_native_python_module` has been renamed to
  `FeatureSet.has_python_binary_module` to be more consistently with related
  functionality.
- Renamed `stage_assets` to `stage_build` and the module it lives in from
  `assetstaging` to simply `staging`. The staging stuff now covers more things
  than simply asset files so this is a more accurate name.
- Added `babase.fatal_error()`. Mod code should generally never use this, but it
  can be useful for core engine code to directly and clearly point out problems
  that cannot be recovered from (Exceptions in such cases can tend to be
  'handled' which leads to a broken or crashing app).

### 1.7.23 (build 21178, api 8, 2023-07-19)

- Network security improvements. (Thanks Dliwk!)
- You can now double click a chat message to copy it. (Thanks Vishal332008!)
- Android's audio library has been updated to the latest version (and is now
  much easier for me to keep up to date). Please holler if you run into anything
  wonky related to audio.
- Updated our C json handling code to the latest version of cJSON. Should fix
  some potential vulnerabilities.

### 1.7.22 (build 21165, api 8, 2023-07-11)

- Fixed a very rare race condition when launching threads or sending synchronous
  cross-thread messages. This was manifesting as one out of several thousand
  server launches hanging.
- Changed health box from a red cross to a green cross (turns out games aren't
  supposed to use red crosses for health for legal reasons).
- Cleaned up how Android sets up its OpenGL context; it should be more flexible
  with the config formats it allows may might fix rare cases of graphics setup
  failing (such as with latest Android emulator for me). Please holler if you
  see any graphics wonkiness with this update.
- Added SoK's explodinary icon to the game's custom text drawing because SoK is
  awesome.
- (build 21165) Fixed an issue on Android that could lead to crashes if device
  events occurred very early at launch (button presses, joystick movement, etc.)

### 1.7.21 (build 21152, api 8, 2023-06-27)

- Fixed an issue where server builds would not always include collision meshes.
- Upgraded Python to 3.11.4 on Android builds.
- Cleaned up the language subsystem and the process for applying app-config
  changes a bit. Please holler if you see weirdness in either.
- QR code textures now have a soft limit of 64 bytes for their addresses.
  Warnings will be given for longer addresses up to 96 bytes at which point qr
  code creation will fail. This should keep the images reasonably readable and
  avoids a crash that could occur when more data was provided than could
  physically fit in the qr code.
- `PotentialPlugin` has been renamed to `PluginSpec` and the list of them
  renamed from `babase.app.plugins.potential_plugins` to
  `babase.app.plugins.plugin_specs`.
- Added a simpler warning message when plugins are found that need to be updated
  for the new api version.
- Previously, the app would only check api version on plugins when initially
  registering them. This meant that once a plugin was enabled, the app would
  always try to load it even if api version stopped matching. This has been
  corrected; now if the api version doesn't match it will never be loaded.
- Fixed an error where plugins nested more than one level such as
  `mypackage.myplugin.MyPlugin` would fail to load.
- Removed the `display_name` attr from the `PluginSpec` class, as it was simply
  set to `class_path`. It seems that referring to plugins simply by their
  class-paths is a reasonable system for now.
- Added `enabled`, `loadable`, `attempted_load` and `plugin` attrs to the
  `PluginSpec` class. This should make it easier to interact with the overall
  app plugin situation without having to do hacky raw config wrangling.
- Plugins should now show up more sensibly in the plugins UI in some cases. For
  example, a plugin which was previously loading but no longer is after an
  api-version change will still show up in the list as red instead of not
  showing up at all.

### 1.7.20 (build 21140, api 8, 2023-06-22)

- This seems like a good time for a `refactoring` release in anticipation of
  changes coming in 1.8. Basically this means that a lot of things will be
  getting moved or renamed, though their actual functionality should remain
  mostly the same. This will allow modders to prepare for some of what is coming
  in 1.8 without having to worry about functionality changing also. Hopefully
  this will be easier than dumping everything at once when 1.8.0 drops.
- Bumped api-version from 7 to 8. There will be enough breaking changes here
  that I think it's a good thing to force modders to explicitly check/update
  their stuff.
- Started work on the `ba.app.components` subsystem which will be used by
  different app-modes, plugins, etc. to override various app functionality.
- Removed telnet support. This never worked great, has been disabled in server
  builds for a while now, and cloud console mostly eliminates its use case.
- Added the `baclassic` package. As more modern stuff like app-modes,
  squads-mode, and scene-versions start to come online, code specific to more
  hard-coded classic ways of doing things will get migrated here to keep things
  clean and maintainable. Though there are no plans to remove classic
  functionality from the game anytime soon, this functionality may become
  unavailable in some contexts such as when modding cloud servers.
- Added a `baclassic.ClassicSubsystem` singleton accessible as `ba.app.classic`.
  Various older bits from `ba.app` and elsewhere will start to be migrated
  there. Note that the value for `ba.app.classic` can be None if classic is not
  present, so code should try to handle that case cleanly when possible.
- Moved a number of attributes and methods from `ba.app` to `ba.app.classic`.
  This includes things like `spaz_appearances`, `campaigns`, and `maps`.
- `ba.app.accounts_v1` is now `ba.app.classic.accounts`.
- `ba.app.accounts_v2` is now `ba.app.accounts`. Going forward, most all account
  functionality should go through this native v2 stuff.
- 'Model' and 'CollideModel' are now known as 'Mesh' and 'CollisionMesh'
  respectively. I've been wanting to make this change for a while since that
  more accurately describes what is currently stored in a .bob/.cob file. I
  would like to reserve the term 'Model' for use in the future; probably for
  something that can represent multiple meshes, collision-meshes, shading, etc.
  wrapped up into a single unit. To update your code for this change, just
  search for all variations of 'model', 'Model', 'collide_model', '
  CollideModel', etc. and replace them with the equivalent ' Mesh' or
  'CollisionMesh' forms. There should be no remaining uses of 'model' in
  ballistica currently so you should be able to track everything down this way.
- Added the `bascenev1` package. Scene-versions are a major upcoming feature in
  1.8 which for the first time will allow us to make substantial additions and
  changes to low-level game-related types such as nodes, models, and textures
  without breaking backwards compatibility. (bascenev2, etc.) The first step of
  this process will be to move all existing gameplay types into `bascenev1`. So
  instead of looking like: `import ba; ba.newnode()`, gameplay code might look
  more like `import bascenev1 as bs; bs.newnode()` (Wheeee 'bs' is back!).
- Added the `bauiv1` package. This contains all of the existing user-interface
  functionality. Similar to `bascenev1`, most existing UI code now uses the
  convention `import bauiv1 as bui`. This versioning will allow us to evolve
  nicer UI systems in the future (bauiv2, etc.) while keeping existing UIs
  functional.
- Many common bits from `ba` are now available from `bascenev1` and/or `bauiv1`.
  For instance, `bascenev1.app` and `bauiv1.app` are the same as `ba.app`. The
  goal is that most gameplay related modules should only need to import
  `bascenev1` and most UI related modules only `bauiv1` to keep things as simple
  as possible. The `ba` package is now mainly a common repository of
  functionality for these client-facing packages to pull from and should not
  often need to be used directly.
- There is no longer a 'ui' context. Previously, lots of common functionality
  would differ in behavior when executed under the 'ui' context. For example,
  `ba.screenmessage()` under the 'ui' context would simply print to the local
  device's screen, whereas when called under a game hosting context it would
  result in messages sent to all game clients. Now, however, there are instead
  unique versions for gameplay (`bascenev1.screenmessage()`) and ui
  (`bauiv1.screenmessage()`). These versions may differ in arguments and
  functionality; see docs for details. In general, the `ui` versions no longer
  care what context they are running under; their results will always just apply
  to the local device.
- The `ba.Context` class has been reworked a bit and is now `ba.ContextRef` to
  more accurately describe what it actually is. The default constructor
  (`ba.ContextRef()`) will grab a reference to the current context. To get a
  context-ref pointing to *no* context, do `ba.ContextRef.empty()`. UI stuff
  will now insist on being run with no context set. To get references to
  Activity/Session contexts, use the context() methods they provide.
- The following have been split into `bascenev1` and `bauiv1` versions:
  `screenmessage()`, `gettexture()`, `getsound()`, `getmesh()`,
  `getcollisionmesh()`, `getdata()`.
- The `_bainternal` module (the closed source parts of the app) is now the
  `baplus` package. There were too many things with 'internal' in the name and
  it was starting to get confusing. Also, the goal is for this to be an optional
  thing at some point and I feel 'plus' better fits that role; ' internal'
  sounds like something that is always required.
- Added the general concept of 'feature-sets' to the build system. A feature-set
  consists of a high level subset of the app source that can be included or
  excluded for different builds. The current list of feature-sets is `scene_v1`,
  `ui_v1`, `classic`, and `plus`. Tests are being added to ensure that
  feature-sets remain cleanly independent of eachother and also that the app can
  be built and run without *any* feature-sets present. Stay tuned for more info
  as things evolve, but the general idea is that feature-sets will allow us to
  isolate and test new functionality in an efficient way and also will allow
  'spinoff' projects to strip out parts of the app they don't need or add in new
  custom parts on the top of the base set. Modders interested in ' total
  conversions' may want to keep an eye on this.
- There is no longer a standalone `ba.playsound()` function. Both ui-sounds (
  acquired via `bauiv1.getsound()` and scene-sounds (acquired via
  `bascenev1.getsound()`) now have a play() method on them for this purpose. So
  just search for any instances of 'playsound' in your code and change stuff
  like `ba.playsound(ba.getsound('error'))` to `bs.getsound('error').play()`.
  Playing sounds in timers is now especially nicer looking; instead of
  `ba.timer(1.0, ba.Call(ba.playsound, my_sound))` you can now simply do
  `bs.timer(1.0, my_sound.play)`
- Since time functionality needs to be split between ui and scene versions
  anyway, I'm taking the opportunity to revise ballistica's time concepts. I
  revamped these in 1.5, and, after working with them for a few years, I feel
  that having a single time(), timer(), and Timer() call with a variety of
  arguments influencing behavior is unwieldy, so I'll be splitting things out
  into a few separate and simplified versions. Details follow.
- There is now the concept of 'app-time'. This was previously called '
  real-time'. It is basically time that has elapsed while the app is actively
  running. It never jumps ahead or goes backwards and it stops progressing while
  the app is suspended (which is why I feel the term 'real-time' was a bit
  misleading).
- `ballistica::GetRealTime()` in the C++ layer is now
  `ballistica::GetAppTimeMillisecs()`.
- App-time is now stored internally in microseconds instead of milliseconds, and
  there is a `ballistica::GetAppTimeMicrosecs()` call to retrieve the full
  resolution value.
- A number of calls, including the various time/timer functions listed below,
  now always accept time as float seconds and no longer accept a ba.TimeFormat
  value to do otherwise. TimeFormat was basically a way to transition elegantly
  from milliseconds to seconds everywhere, but it has been long enough now that
  we should simplify things. If you are passing
  timeformat=ba.TimeFormat.MILLISECONDS anywhere, simply divide your value by
  1000 now instead to make it seconds.
- In Python there is now an `apptime()` function to get current app-time in
  seconds, an `apptimer()` function to set a timer based on app-time, and an
  `AppTimer()` class to get an adjustable/cancelable timer. There is also an
  `AppTime` type which is technically just float but which can be used by
  type-checkers to keep these time values from being accidentally mixed with
  others. All of these are available in `ba`, `bauiv1`, and `bascenev1`.
- There is now the concept of `display-time` which is a value that progresses
  *mostly* at the same speed as app-time, but in a way that tries to advance at
  a constant rate per local frame drawn, which is useful for visual purposes
  such as UI animations. Trying to instead use app-time in these situations may
  lead to visual jitters since actual times between frame draws may not always
  be constant. Display-time avoids this problem, trading off technical time
  accuracy for visual smoothness. Be aware that display-time updates may be very
  sparse (like 10 per second) if the app is running in headless mode.
- There is now a `displaytime()` function to get current display-time in
  seconds, a `displaytimer()` function to set a timer based on display-time, and
  a `DisplayTimer()` class for an adjustable timer. `DisplayTime` is the custom
  type for these time values (though again, outside of the type-checker it is
  simply a float).
- Within scenes, there is the concept of 'scene-time' or simply just 'time'.
  This was previously called 'sim-time' and is the default time value that most
  gameplay code should deal with. When speeding up or slowing down or pausing a
  game, it is the rate of scene-time progression that is actually changing.
- The `bascenev1.time()` function now gets the current scene-time in seconds,
  the `bascenev1.timer()` function sets a timer based on scene-time, and
  `bascenev1.Timer()` class gives an adjustable timer. `bascenev1.Time` is the
  custom type for these time values (though again, outside of the type-checker,
  it is simply a float). These names are the same as ballistica's previous
  unified time calls, but they no longer have the options to return values in
  milliseconds or operate on other time types. Just do `int(bs.time() * 1000)`
  if you need milliseconds.
- The 'base-time' concept within scenes remains. Base-time can be thought of as
  a metronome - it progresses constantly for a scene even if the scene is paused
  or sped up or slowed down. Some factors, however, can still cause it to speed
  up or slow down, including changing playback rate in a replay or excess cpu
  load causing it to progress slower than normal.
- There is now a `bascenev1.basetime()` function to get the current base-time in
  seconds, a `bascenev1.basetimer()` call to set a timer using base-time, and a
  `bascenev1.BaseTimer` class for an adjustable timer. `bascenev1.BaseTime` is
  the custom type for these values, though again it is simply a float outside of
  the type checker.
- Reworked frame scheduling to be much more general and no longer assume 60fps (
  basically using the new 'display-time' concept). The engine should now be
  better at maintaining smooth looking animation at other frame-rates. Please
  holler if you see otherwise. Note this doesn't affect the issue where pure SDL
  builds like PC/Linux are locked to 60fps; that's a separate thing.
- You can set env-var `BA_DEBUG_LOG_DISPLAY_TIME=1` to get display-time stat
  logs to make sure things are working smoothly on your setup.
- The engine no longer requires that ba_data and other required files exist in
  the current working dir. This assumption meant the engine would at some point
  `chdir()` to where those files live, which felt dirty and complicated passing
  command line args or using ballistica functionality as part of scripts. There
  is now `ba.app.data_directory` which shows where the app is looking for its
  stuff. It is also now possible to specify this directory on the command-line
  via `--data-dir` or `-d`. Note that some platforms/setups may choose to
  `chdir()` to that dir *before* spinning up the engine (to get clean relative
  paths in stack traces/etc.), but the engine itself no longer forces this.
- The `-cfgdir` command-line arg has been renamed to be either `--config-dir` or
  `-C`.
- The `-exec` command-line arg has been renamed to be either `--exec` or `-e`.
- Added a command arg accessible via `--command` or `-c`. Unlike the exec arg
  which runs as part of the app event loop, this command runs *instead* of the
  normal event loop. It can be thought of as analogous to the `-c` arg for the
  Python interpreter. This provides a clean way to do things like introspect
  ballistica's binary modules without having to worry about data files being
  present or about exiting the app after the command runs. The app simply
  bootstraps its Python interpreter, runs this command, and then exits.
- Moved bootstrapping code from a few different places such as ba._bootstrap to
  a standalone `baenv` module. Calling `baenv.configure()` will set up various
  Python things such as script paths, logging, stdout redirection, and signal
  handling. Default runs of the app will do this as the very first thing, but it
  will also be possible to skip this and use ballistica functionality in a more
  'vanilla' Python environment. Running ballistica in the following way should
  be essentially the same as a 'default' run: `PYTHONPATH=ba_data/python
  ./ballisticakit -c 'import baenv; baenv.configure(); import ba;
  ba.app.run()'`.
- Related to the above, it is now possible for `ba.app.python_directory_app`,
  `ba.app.python_directory_user`, and `ba.app.python_directory_app_site` to be
  None if ballistica is being run in a non-standard environment setup. Just
  something to watch out for.
- The `ba` module is no longer imported by default. Since most modding will go
  through other modules now such as `bascenev` or `bauiv1` it seemed odd to be
  importing only `ba`.
- Starting to move the 'spinoff' system into the public repo (things like
  tools/spinoff and tools/batools/spinoff). This is what will be used to make
  filtered standalone versions of ballistica. More on this soon.
- The `ba` module is now called `babase` and is now just a feature-set like any
  other, which simplifies a lot of project logic. It can even be removed from
  spinoff projects, though in practice it makes little sense to do so.
- Python dummy-modules are now always generated on an as-needed basis (when
  running things like `make mypy`) and live in build/dummymodules instead of
  under assets src.
- Added a help command accessible via '--help' or '-h'. Prints available command
  line args/etc.
- Mods dir can now be overridden via '--mods-dir' or '-m' command line args.
- Ballistica has been updated to use Python 3.11 (with all bundled Python
  versions set to 3.11.3).
- Cleaned up bundled Python builds a bit; they now include a number of
  previously-not-included modules such as the rather tricky to compile 'ctypes'.
  Also some modules that relied on native parts that we are not building have
  been filtered out. If you come across any bundled modules that don't import or
  there are any standard modules that you would like to have which are currently
  excluded, please holler.
- Fixes an issue where holding a key while bringing up the chat window could
  leave the player moving in the same direction.
- The ballistica project config file has been renamed from 'config/config.json'
  to 'config/projectconfig.json'. There's a fair amount of other stuff in the
  config dir these days so this helps keep things clear.
- The resources directory is now 'src/resources' (though this is mostly not
  present in the public repo as of yet, but it should appear at some point).
- Similarly, the assets directory is now 'src/assets' and assets get built to '
  build/assets'. This simplifies a lot of project logic in terms of which files
  get blown away during cleans, which get ignored by syncs, etc. (a single big
  src and build dir is simpler than lots of little ones).
- Shortened some names for meta-generated sources. Something like '
  ballistica/generated/python_embedded/foo.inc' might now look more like '
  ballistica/mgen/pyembed/foo.inc'. Some include paths were starting to get
  ridiculously long so this will save a bit of space, especially as
  meta-generated code is set to become a bigger deal soon.
- Renamed BallisticaCore to BallisticaKit. This is simply the default project
  name and is replaced by an actual project name such as 'BombSquad' in spun-off
  projects. Because there is now a 'core' feature set, this name was feeling a
  bit ambiguous. I also feel 'core' sounds like a small subset of a project and
  'kit' more accurately sounds like the entirety of a project. Also, in the
  future, the default BallisticaKit app may be expanded with editing
  functionality and I feel the name 'Kit' fits better for something used that
  way than 'Core' does.
- The `ballisticacore_internal` precompiled library has been renamed to
  `ballistica_plus`. This name better describes what it actually is (basically
  precompiled native portion of the `plus` feature set). Also by removing the
  'kit' from the end it will no longer be renamed in spinoff projects, meaning
  we should be able to recycle the same built libraries in those cases.
- Moved the `ba*.app.accounts` subsystem to `ba*.app.plus.accounts`. This is a
  little more verbose but is cleaner in a way since that functionality is part
  of plus and is not available when plus is missing. So now there's
  `ba*.app.classic.accounts` for v1 stuff and `ba*.app.plus.accounts` for v2
  stuff.
- For similar reasons, moved the `ba*.app.cloud` subsystem to
  `ba*.app.plus.cloud`.
- The big single ballistica standard library Python package containing all the
  built in games, actors, windows, etc. (bastd) has been split out into parts
  associated with bascenev1 (bascenev1lib) and bauiv1 (bauiv1lib). This way,
  when bascenev2 comes along, it can have its own unique associated library of
  stuff (bascenev2lib). To upgrade existing code, go through and replace
  instances of `bastd.ui` with `bauiv1lib` and all other instances of `bastd`
  with `bascenev1lib`. That should mostly do it. Random tip: check out the
  `tools/pcommand mypy_files` as a handy tool to help get your mods updated.
- (build 21057) Fixed an issue with news items erroring on the main menu (thanks
  for the heads up Rikko)
- (build 21059) Fixed an issue where trying to add a new playlist would error (
  thanks for the heads up SEBASTIAN2059)
- (build 21059) Fixed meta scanning which was coming up empty. Note that games
  must now tag themselves via `ba_meta export bascenev1.GameActivity` instead of
  `ba_meta export game` to be discovered. Warnings will be issued if the old tag
  form is found. This is necessary because there will be totally different
  concepts of game-activities/etc. in future scene versions so we need to use
  exact class names instead of the 'game' shortcut.
- (build 21060) Fixed a bug where epic mode was not in slow motion (but sounds
  still were hehehehe).
- (build 21062) The audio server no longer stops all playing sounds when it is
  reset. This behavior was intended to keep game sounds from 'bleeding' out into
  the main menu, but with app-mode-switches now causing resets just after launch
  it is making some early UI sounds (such as the 'power-down' sound if a plugin
  disappears) sound cut-off and broken. Please holler if you notice any sounds
  that get 'stuck' playing after games/etc.
- (build 21063) Improved error handling when loading plugins. If plugin code
  encountered a ModuleNotFound error while executing, it was being incorrectly
  reported that the plugin itself had disappeared, when actually it was just a
  problem within the plugin's code. This is now correctly handled and reported.
  Which is good because this situation will come up a lot for people upgrading
  old plugins which reference 'ba' and other modules that no longer exist.
- (build 21064) Fixed an issue where the menu button wasn't clickable in-game
  (thanks for the heads up Irvin).
- (build 21067) Fixed timing bugs in MeteorShower and a few other places caused
  by incorrect use of `bs.apptime()` there `bs.time()` should have been used
  (thanks for the heads- up SEBASTIAN2059)
- (build 21070) Fixed an issue where teams series would incorrectly end after 1
  round (thanks for the heads up SEBASTIAN2059)
- (build 21072) Fixed a crash drawing a terrain node with no texture set.
- (build 21073) Stack traces are now implemented under windows so should show up
  for fatal errors and whatnot. Also fatal error logging now mentions when stack
  traces are not available.
- (build 21074) Added `babase.native_stack_trace()` to fetch native stack traces
  as strings.
- (build 21076) Hopefully fixed a 'file in use' error for `_appstate_dump_tb` on
  windows. Please holler if you are still seeing this. This file gets written
  for debugging whenever the logic thread remains unresponsive for several
  seconds.
- (build 21078) Custom system scripts dirs works again (complete copies of app
  system scripts living in your mods directory under `sys/$(YOUR_APP_VERSION)`.
  Tools for creating/destroying these setups are now at `babase.modutils` (they
  had been placed under bauiv1 but that was just silly).
- (build 21080) Fixed an issue where the touch screen controller arrow on
  Android would not show correctly under the player.
- (build 21084) Plugin UI now has a categories dropdown for showing only enabled
  or disabled plugins (Thanks vishal332008!)
- (build 21095) Fixed an issue where certain buttons such as map selection
  buttons
  would draw incorrectly.
- (build 21106) Fixed an issue where in-game ping would always display green no
  matter how bad the ping was.
- (build 21107) Upped internal display-timer resolution from milliseconds to
  microseconds.
- (build 21107) Finished implementing new scheduling system for headless mode.
  This should fix the issue where 1.7.20 servers would have 100ms of lag by
  default. Server performance should now be equal to or better than 1.7.19.
  Please holler if not.
- (build 21111) Fixed a server crash when an individual client player leaves the
  game but doesn't disconnect from the server.
- (build 21113) Linux builds now use the '-rdynamic' flag which means stack
  traces we capture in the engine are more readable; they at least show mangled
  c++ symbols instead of just addresses.
- (build 21114) Fixed a bug where new chat messages would not properly appear in
  the chat window while it is open. (Thanks for the heads-up SatSriyakaal!)
- (build 21117) Now bundling .pdb files with windows test builds. This adds a
  few megs but allows us to log nice full stack traces instead of just
  addresses. Try `print(_babase.native_stack_trace())` if you want to make sure
  its working.
- (build 21118) Fixed an issue where certain messages such as player-left
  weren't being send to clients.
- (build 21118) Renamed `bascenev1.screenmessage()` to
  `bascenev1.broadcastmessage()` to make it more clear that it behaves
  differently (sending messages to all connected clients instead of just the
  local screen). There is still a `bascenev1.screenmessage()` but that is now
  the same local-only version available in babase. Added a temporary warning if
  calling screenmessage() in a situation that in previous versions would have
  done a broadcast.
- (build 21121) The old app `user_agent_string` which was very ugly and
  cluttered and nonstandard has been renamed to `legacy_user_agent_string`. A
  newer simpler one is now available from `babase.user_agent_string()`. It looks
  like `Ballistica/1.7.20`. If OS version or platform or whatever else needs to
  be communicated to a server, it should be passed explicitly as extra data.
- (build 21124) Changed debug-prints for connectivity and v2-transport stuff to
  use log calls instead of prints. The environment vars to enable them are now
  `BA_DEBUG_LOG_CONNECTIVITY` and `BA_DEBUG_LOG_V2_TRANSPORT`. Set either to '1'
  to enable debug logging.
- (build 21125) Fixed a bug where app-modes would not have their
  DoApplyAppConfig callbacks called in C++, which was causing the server-mode
  `idle_exit_minutes` value to be ignored. Servers should now properly exit
  after being idle for this length of time.
- (build 21126) Reworked the efrocache system used by public builds for
  downloading built assets and binaries. It should now be faster and more
  efficient (though I have not tested this). Most importantly, it now supports
  spinoff, which means that spinoff projects created from the public github repo
  should now build and run. So if you run `make spinoff-test-base` and then `cd
  build/spinofftest/base`, you should be able to do `make cmake` from that
  spinoff project and get a running app (though it will be just a blank window).
  But the app at that point *is* 100% open source; woohoo!
- (build 20129) Fixed an issue where server builds would not build font assets
  (though it would install them if any recent gui builds had built them) which
  could lead to obscure crashing.
- (build 21131) Fixed a bug where `is_browser_likely_available()` would
  incorrectly return False on Android, causing certain things such as the v2
  login screen to merely display URLs onscreen and not offer to open them in a
  browser.

### 1.7.19 (build 20997, api 7, 2023-01-19)

- Fixes an issue where repeated curses could use incorrect countdown times (
  Thanks EraOSBeta!).
- Last manual party connect port is now saved. Previously, it always assumed the
  port to be 43210 (Thanks ritiek!).
- Added a plugin-settings window under the plugins UI which allows
  enabling/disabling all plugins and setting whether new plugins are
  auto-enabled (Thanks vishal332008!).
- Missing maps are now cleanly filtered out of playlists instead of causing
  errors/hangs (Thanks imayushsaini!).
- Added in-game-ping option under advanced settings (Thanks imayushsaini!).
- `BA_DEVICE_NAME` environment variable can now be used to change the name the
  local device shows up as. Handy if running multiple servers so you can tell
  them apart in cloud-console/etc. (Thanks imayushsaini!).

### 1.7.18 (build 20989, api 7, 2023-01-16)

- Reworked some low level asynchronous messaging functionality in efro.message
  and efro.rpc. Previously these were a little *too* asynchronous which could
  lead to messages being received in a different order than they were sent,
  which is not desirable.
- Added a way to suppress 'Your build is outdated' messages at launch ( see
  `ba._hooks.show_client_too_old_error()`).

### 1.7.17 (build 20983, api 7, 2023-01-09)

- V2 accounts now show a 'Unlink Legacy (V1) Accounts' button in account
  settings if they have any old V1 links present. This can be used to clear out
  old links to replace them with V2 links which work correctly with V2 accounts.
- `ba.internal.dump_tracebacks()` is now `ba.internal.dump_app_state()` and
  `ba.internal.log_dumped_tracebacks()` is now
  `ba.internal.log_dumped_app_state()`. This reflects the fact that these calls
  may be expanded to include other app state in the future (C++ layer thread
  states, etc.).
- Added `ba.app.health_monitor` which will dump app state if the logic thread
  ever stops responding for 5+ seconds while the app is running (to help
  diagnose deadlock situations).
- Various extra logging and bug fixes related to V2 accounts and master server
  communication (trying to get this stuff working as smoothly as possible now
  that it is feature-complete).

### 1.7.16 (build 20969, api 7, 2022-12-18)

- Fixed a bug where profile names encased in curly brackets could cause harmless
  error messages.
- Android will no longer log errors on ba.open_url() calls if a browser is not
  available (it still just falls back to the in-app dialog in that case).
- The 'Upgrade' button for device accounts now signs you out and closes the
  upgrade window to hopefully make it more clear that you need to sign in with
  your newly created/upgraded BombSquad account.
- Fixed a bug where the remote app could not connect for the first 5 seconds
  after launching the app.
- Added Malay language. Ick; apparently its been sitting done for a while and I
  hadn't realized it wasn't added to the game yet. Apologies!. And thanks to all
  contributors!
- Added 'enable_queue' server config setting. This defaults to True but can be
  turned off as a workaround for server owners targeted by queue spam attacks.
- The public party list no longer sorts servers without queues at the end of the
  list. This sorting was put there long ago to prioritize fancy new
  queue-supporting servers but now it would just make the few that opt out of
  queues hard to find. Doh. So opting out of queues is probably not a great idea
  until this build is widespread.
- Public uuids now only change once every 6 months or so instead of with every
  version bump. This way periods of heavy development won't put added strain on
  server owners trying to keep ban lists up to date and whatnot.
- Added a merch button in the in-game store that goes to the ballistica.net
  merch page (though it only shows up in the few countries where merch is
  available).

### 1.7.15 (build 20960, api 7, 2022-12-04)

- The cancel button on the 'Sign in with a Bombsquad Account' popup no longer
  respond to system cancel buttons (escape key, android back button, etc). Turns
  out some Android people were pressing back repeatedly to come back from a
  browser after signing in and immediately canceling their sign in attempts in
  the game before they completed. Hopefully this will avoid some frustration.
- Fixed an issue where back presses could result in multiple main menu windows
  appearing.

### 1.7.14 (build 20958, api 7, 2022-12-03)

- Android Google Play logins now provide V2 accounts with access to all V2
  features such as a globally-unique account tag, cloud-console, and workspaces.
  They should still retain their V1 data as well.
- V2 accounts now have a 'Manage Account' button in the app account window which
  will sign you into a browser with your current account.
- Removed Google App Invite functionality which has been deprecated for a while
  now. Google Play users can still get tickets by sharing the app via codes (
  same as other platforms).
- Updated Android root-detection library to the latest version. Please holler if
  you are getting new false 'your device is rooted' errors when trying to play
  tournaments or anything like that.
- Removed a few obsolete internal functions: `_ba.is_ouya_build()`,
  `_ba.android_media_scan_file()`.
- Renaming some methods/data to disambiguate 'login' vs 'sign-in', both in the
  app and on ballistica.net. Those two terms are somewhat ambiguous and
  interchangeable in English and can either be a verb or a noun. I'd like to
  keep things clear in Ballistica by always using 'sign-in' for the verb form
  and 'login' for the noun. For example: 'You can now sign in to your account
  using your Google Play login'.
- Fixed the 'your config is broken' dialog that shows on desktop builds if the
  game's config file is corrupt and can't be read. It should let you edit the
  config or replace it with a default.
- `ba.printobjects()` is now `ba.ls_objects()`. It technically logs and doesn't
  print so the former name was a bit misleading.
- Added `ba.ls_input_devices()` to dump debug info about the current set of
  input devices. Can be helpful to diagnose mysterious devices joining games
  unintentionally and things like that.
- Added 'raw' bool arg to `ba.pushcall()`. Passing True for it disables
  context_ref save/restore and thread checks.
- Added `ba.internal.dump_tracebacks()` which can be used to dump the stack
  state of all Python threads after some delay. Useful for debugging deadlock;
  just call right before said deadlock occurs. Results will be logged on the
  next app launch if they cannot be immediately.
- Fixed a low level event-loop issue that in some cases was preventing the
  Android version from properly pausing/resuming the app or managing connections
  while in the background. If you look at the devices section on ballistica.net
  you should now see your device disappear when you background the app and
  reappear when you foreground it. Please holler if not.
- Device accounts are now marked as deprecated, and signing in with one now
  brings up an 'upgrade' UI which allows converting it to a V2 account. It is my
  hope to push the entire client ecosystem to V2 accounts as quickly as possible
  since trying to support both independent V1 accounts and V2 accounts is a
  substantial technical burden.
- Fixed an issue where Log calls made within
  `EventLoopThread::PushThreadMessage()` could result in deadlock.
- Fixed an issue where some Android hardware buttons could theoretically cause
  rogue game controller button presses (due to downcasting int values > 255 into
  a uint8 value).

### 1.7.13 (build 20919, api 7, 2022-11-03)

- Android target-sdk has been updated to 33 (Android 13). Please holler if
  anything seems broken or is behaving differently than before on Android.
- Android back-button handling code had to be reworked a bit for sdk 33 ( see
  https://developer.android.com/guide/navigation/predictive-back-gesture).
  Because of this, back buttons on gamepads or other special cases behave
  slightly differently, but hopefully still in a reasonable way. Please holler
  if you find otherwise.

### 1.7.12 (build 20914, api 7, 2022-10-18)

- Disabled some live-objects warnings as it seems their use of certain gc module
  functionality might be causing some rare errors/crashes. On further
  inspection, it turns out that is technically expected. Basically those calls
  are useful for debugging but can break things. Added a note at the top of
  efro.debug elaborating on the situation. We can reimplement similar warnings
  later in a safe manner.
- Removed `ba._general.print_active_refs()` because the newer stuff in
  efro.debug does the same thing better.
- Bug fixes related to v2 account connections.

### 1.7.11 (build 20909, api 7, 2022-10-15)

- Switched our Python autoformatting from yapf to black. The yapf project seems
  to be mostly dead whereas black seems to be thriving. The final straw was yapf
  not supporting the `match` statement in Python 3.10.
- Added `has_settings_ui()` and `show_settings_ui()` methods to ba.Plugin.
  Plugins can use these to enable a 'Settings' button next to them in the plugin
  manager that brings up a custom UI.
- Fixed workspaces functionality, which I broke rather terribly in 1.7.10 when I
  forgot to test it against all the internal changes there (sorry). Note that
  there is a slight downside to having workspace syncing enabled now in that it
  turns off the fast-v2-relaunch-login optimization from 1.7.10.
- App should now show a message when workspace has been changed and a restart is
  needed for it to take effect.
- Fixed an issue where `ba.open_url()` would fall back to internal url display
  window on some newer Android versions instead of opening a browser. It should
  now correctly open a browser on regular Android. On AndroidTV/iiRcade/VR it
  will now always display the internal pop-up. It was trying to use fancy logic
  before to determine if a browser was available but this seemed to be flaky.
  Holler if this is not working well on your device/situation.
- The internal 'fallback' `ba.open_url()` window which shows a url string when a
  web browser is not available now has a qrcode and a copy button (where
  copy/paste is supported).
- Added a 'force_internal' arg to `ba.open_url()` if you would like to always
  use the internal window instead of attempting to open a browser. Now that we
  show a copy button and qr code there are some cases where this may be
  desirable.

### 1.7.10 (build 20895, api 7, 2022-10-09)

- Added eval support for cloud-console. This means you can type something like '
  1+1' in the console and see '2' printed. This is how Python behaves in the
  stdin console or in-game console or the standard Python interpreter.
- Exceptions in the cloud-console now print to stderr instead of
  logging.exception(). This means they aren't a pretty red color anymore, but
  this will keep cloud-console behaving well with things like servers where
  logging.exception() might trigger alarms or otherwise. This is also consistent
  with standard interactive Python behavior.
- Cloud console now shows the device name at the top instead of simply 'Console'
  while connected.
- Moved the function that actually runs cloud console code to
  `ba._cloud.cloud_console_exec()`.
- Added efro.debug which contains useful functionality for debugging object
  reference issues and memory leaks on live app instances (via cloud shell or
  whatever).
- Lots of reworking/polishing in general on communication between the game and
  v2 regional/master servers in preparation of upgrading Google Play accounts to
  V2. Please holler if anything is not working smoothly with a V2 account.
- When establishing V2 master-server communication, if the closest regional
  server is down or too busy, will now fall back to farther ones instead of
  giving up. You can follow this process by setting env var
  `BA_DEBUG_PRINT_V2_TRANSPORT` to 1 when running the app.
- Network testing now skips the alternate v1 master server addr if the primary
  succeeded. The alternate often fails which makes things look broken even
  though the game is ok as long as primary works.
- The v2-transport system will now properly reestablish account connectivity
  when asked to refresh its connection (the cloud does this periodically so
  regional cloud servers can be restarted as needed). Practically this means
  your app won't stop showing up under the ballistica.net devices section after
  its been running for a while; a problem previous builds had.
- The v2-transport system can now establish more than one connection at a time,
  which allows the app to gracefully transition to a new connection when the old
  is about to expire without any period of no connectivity. To test this
  functionality, set env var `BA_DEBUG_PRINT_V2_TRANSPORT=1` to see transport
  debug messages and `BA_DEBUG_V2_TRANSPORT_SHORT_DURATION=1` to cause the cloud
  to request a connection-refresh every 30 seconds or so.
- V2 accounts now consider themselves instantly signed in if they were signed in
  when the app last ran. They still need to contact the master-server before
  anything important can happen, but this should help keep things feel faster in
  general.
- Due to v2-transport improvements, pressing the 'End Session Now' button in
  ballistica.net account settings should now instantly log you out of all apps
  using that session (ones that are online at least). Previously this would
  often not take effect until something like an app relaunch.
- Fixes an issue where the tournament entry window could remain stuck on top
  when following a 'get more tickets' link. (Thanks itsre3!)
- The main menu now says 'End Test' when in a stress test instead of 'End Game'
  (Thanks vishal332008!)
- Added 'discordLogo' and 'githubLogo' textures for anyone who wants to use
  those for UIs.

### 1.7.9 (build 20880, api 7, 2022-09-24)

- Cleaned up the efro.message system to isolate response types that are used
  purely internally (via a new SysResponse type).
- Fixed bug with 'Disable Camera Shake' option. (GitHub #511) (thanks Dliwk!)
- Fixed an issue where Co-op football would play no music.
- Accept "fairydust" as an emit type in `ba.emitfx()` (thanks ritiek!).
- Added epic mode option to Easter Egg Hunt (thanks itsre3!).
- The game no longer auto-signs-in to a device account when first run since we
  want to start encouraging people to use V2 accounts.
- Removed support for GameCircle in Amazon builds (which has been discontinued
  for years at this point).

### 1.7.8 (build 20871, api 7, 2022-09-21)

- Fixed tournament scores submits which were broken in 1.7.7 (oops).
- Added @clear command to stdin command reader.

### 1.7.7 (build 20868, api 7, 2022-09-20)

- Added `ba.app.meta.load_exported_classes()` for loading classes discovered by
  the meta subsystem cleanly in a background thread.
- Improved logging of missing playlist game types.
- Some ba.Lstr functionality can now be used in background threads.
- Added simple check for incoming packets (should increase security level a
  bit).
- Simplified logic for C++ `Platform::GetDeviceName()` and made it accessible to
  Python via `ba.app.device_name`.
- Default device name now uses gethostname() instead of being hard coded to '
  Untitled Device' (though many platforms override this).
- Added support for the console tool in the new devices section on
  ballistica.net.
- Increased timeouts in net-testing gui and a few other places to be able to
  better diagnose/handle places with very poor connectivity.
- Removed `Platform::SetLastPyCall()` which was just for debugging and which has
  not been useful in a while.
- Moved some app bootstrapping from the C++ layer to the `ba._bootstrap` module.
- The game will now properly return to the stress-test window after a stress
  test finishes (thanks vishal332008!)
- Continue window will now pause the game to avoid running up times in the
  background (thanks vishal332008!)
- Keepaway and KingOfTheHill now have epic options (thanks FAL-Guys!)
- Spaz starting with gloves no longer loses it after picking up an expiring
  gloves powerup (thanks itsre3!)
- Starting to rename the 'game' thread to the 'logic' thread. This is the thread
  where most high level app logic happen, not only game logic.
- `_ba.in_game_thread()` is now `_ba.in_logic_thread()`.
- Misc C++ layer tidying/refactoring.
- Split out the `_ba` binary module into `_ba` and `_bainternal`. This will
  eventually allow running without the closed-source parts (`_bainternal`)
  present at all.
- There is now a `_bainternal.py` dummy-module alongside the existing `_ba.py`
  one. Be sure to exclude it from any script collections used by the game (the
  same as `_ba.py`).
- Added checks to make sure `_ba` or `_bainternal` arent used outside of ba.
  Any 'internal' functionality needed outside of ba should be exposed through
  ba.internal. `_ba` and `_bainternal` are internal implementation details.
- Removed C++ Module class and simplified EventLoopThread class. The Module
  class was an old relic of long ago before C++ had lambdas and its existence
  was pretty pointless and confusing these days.
- Renamed C++ App to AppFlavor and AppGlobals to App.
- Renamed C++ Media to Assets.
- Removed 'scores to beat' list in coop which was only ever functional in
  limited cases on the Mac version. Perhaps that feature can reappear in a
  cross-platform way sometime.
- Simplified C++ bootstrapping to allocate all globals in one place.
- Renamed C++ Game classes to Logic.
- The app now bootstraps Python in the main thread instead of the logic thread.
  This will keep things more consistent later when we are able to run under an
  already-existing Python interpreter.
- As a side-effect of initing Python in the main thread, it seems that Python
  now catches segfaults in our debug builds and prints Python stack traces. (
  see https://docs.python.org/3/library/faulthandler.html). We'll have to
  experiment and see if this is a net positive or something we want to disable
  or make optional.
- Python and `_ba` are now completely initialized in public source code. Now we
  just need to enable the app to survive without `_bainternal` and it'll be
  possible to build a 100% open source app.
- `Logging::Log()` in the C++ layer now takes a LogLevel arg (kDebug, kWarning,
  kError, etc.) and simply calls the equivalent Python logging.XXX call. This
  unifies our C++ and Python logging to go through the same place.
- `ba.log()` is no more. Instead just use standard Python logging functions (
  logging.info(), logging.error(), etc.).
- `_ba.getlog()` is now `_ba.get_v1_cloud_log()`. Note that this functionality
  will go away eventually so you should use `ba.app.log_handler` and/or standard
  Python logging functions to get at app logs.
- Along the same lines, `_ba.get_log_file_path()` is now
  `_ba.get_v1_cloud_log_file_path()`.
- Added `_ba.display_log()` function which ships a log message to the in-game
  terminal and platform-specific places like the Android log. The engine wires
  up standard Python logging output to go through this.
- Added `_ba.v1_cloud_log()` which ships a message to the old v1-cloud-log (the
  log which is gathered and sent to the v1 master server to help me identify
  problems people are seeing). This is presently wired up to a subset of Python
  logging output to approximate how it used to work.
- Note: Previously in the C++ layer some code would mix Python print calls (such
  as `PyErr_PrintEx()`) with ballistica::Log() calls. Previously these all wound
  up going to the same place (Python's sys.stderr) so it worked, but now they no
  longer do and so this sort of mixing should be avoided. So if you see a weird
  combination of colored log output lines with non-colored lines that seem to go
  together, please holler as it means something needs to be fixed.
- Builds for Apple devices now explicitly set a thread stack size of 1MB. The
  default there is 512k and I was seeing some stack overflows for heavy physics
  sims or very recursive Python stuff.
- If you want to grab recent logs, you can now use
  `ba.app.log_handler.get_cached()`. This will give you everything that has gone
  through Python logging, Python stdout/stderr, and the C++ Log() call (up to
  the max cache size that is).
- LogHandler output now ALWAYS goes to stderr. Previously it only would if an
  interactive terminal was detected. This should make the binary easier to debug
  if run from scripts/etc. We can add a `--quiet` option if needed or whatnot.
- (build 20859) Fixed an error setting up asyncio loops under Windows related to
  the fact that Python is now inited in the main thread.
- (build 20864) Fatal-error message/traceback now properly prints to stderr
  again (I think the recent logging rejiggering caused it to stop).
- (build 20864) Fixed an issue where the app could crash when connected to the
  cloud console while in a network game.
- Added a simplified help() command which behaves reasonably under the in-game
  console or cloud-console.

### 1.7.6 (build 20687, api 7, 2022-08-11)

- Cleaned up the MetaSubsystem code.
- It is now possible to tell the meta system about arbitrary classes (ba\_meta
  export foo.bar.Class) instead of just the preset types 'plugin', 'game', etc.
- Newly discovered plugins are now activated immediately instead of requiring a
  restart.

### 1.7.5 (build 20672, api 7, 2022-07-25)

- Android build now uses the ReLinker library to load the native main.so, which
  will (hopefully) avoid some random load failures on older Android versions.
- Android Google Play build now prints a message at launch if the billing
  library isn't available or needs to be updated (explaining why purchases won't
  work in that case).
- Various minor bug fixes (mostly cleaning up unnecessary error logging)
- Updated Android builds to use the new NDK 25 release
- Added a warning when trying to play a tournament with a workspace active
- Added api-version to changelog headers and `pcommand version` command.

### 1.7.4 (20646, 2022-07-12)

- Fixed the trophies list showing an incorrect total (Thanks itsre3!)
- ba.app.meta.metascan is now ba.app.meta.scanresults
- Cleaned up co-op ui code a bit
- Added a utility function to add custom co-op games in the practice section:
  `ba.app.add_coop_practice_level`. Also added new workspace template script
  which uses it to define a new co-op game type.
- Removed some spammy debug timing logging I added for tracking down a recent
  bug (can be reenabled by setting env var `BA_DEBUG_TIMING=1`)
- Updated the 'Show Mods Folder' to properly show the path to the mods folder.
  Before it would unhelpfully show something like `<External Storage>/BombSquad`
  but now it should be something more useful like
  `Android/data/net.froemling.bombsquad/files/mods`.
- Android user scripts dir is now called 'mods' instead of 'BombSquad'. The name
  'BombSquad' made sense when it was located in a truly shared area of storage
  but now that it is in the app-specific area (something like
  Android/data/net.froemling.bombsquad/files) it makes sense to just use 'mods'
  like other platforms.
- Updated the Modding Guide button in advanced settings to point to the new
  ballistica wiki stuff instead of the old out-of-date 1.4 modding docs.
- Added ba.app.net.sslcontext which is a shared SSLContext we can recycle for
  our https requests. It turns out it can take upwards of 1 second on older
  Android devices to create a default SSLContext, so this can provide a nice
  speedup compared to the default behavior of creating a new default one for
  each request.
- Rewrote Google Play version purchasing code using Google's newest libraries (
  Google Play Billing 5.0). This should make everything more reliable, but
  please holler if you try to purchase anything in the game and run into
  problems.
- It is now possible on the Google Play version to purchase things like Pro more
  than once for different accounts.

### 1.7.3 (20634, 2022-07-06)

- Fixed an issue with King of the Hill flag regions not working when players
  entered them (Thanks itsre3!)
- Fixed an issue in Chosen One where the flag resetting on top of a player would
  not cause them to become the chosen one (Thanks Dliwk!)
- Fixed an issue where triple-bomb powerup would not flash before wearing off (
  Thanks Juleskie!).
- Fixed an issue where syncing workspaces containing large files could error.
- Net-testing window now requires you to be signed in instead of giving an error
  result in that case.
- The app now issues a gentle notice if plugins are removed instead of erroring
  and continuing to look for them on subsequent launches. This makes things much
  smoother when switching between workspaces or users.
- Added new translation entries for Workspace/Plugin stuff.
- tools/bacloud workspace get/put commands are now functional (wiki page with
  instructions coming soon).
- `_ba.android_get_external_storage_path` is now
  `_ba.android_get_external_files_dir` which maps to the actual call it makes
  under the hood these days.
- Android logging now breaks up long entries such as stack-traces into multiple
  log entries so they should not get truncated.
- The app now issues a warning if device time varies significantly from actual
  world time. This can lead to things like the app incorrectly treating SSL
  certificates as not yet valid and network functionality failing.
- The app now issues a warning if unable to establish secure connections to
  cloud servers (which can be due to aforementioned issue, but could also stem
  from other network problems).
- The Network Testing utility (Settings->Advanced->Network Testing) now tests
  for more potential issues including ones mentioned above.
- The Android version now stores files such as extracted assets and audio caches
  in the non-backed-up files dir (Android's Context.getNoBackupFilesDir()).
  These files can always be recreated by the app so they don't need backups, and
  this makes it more likely that Android will back up what's left in the regular
  files dir (the app config, etc).
- Fixed an issue causing hitches during background SSL network operations (
  manifesting on the Android version but theoretically possibly anywhere).

### 1.7.2 (20620, 2022-06-25)

- Minor fixes in some minigames (Thanks Droopy!)
- Fixed a bug preventing 'clients' arg from working in `_ba.chatmessage` (Thanks
  imayushsaini!)
- Fixed a bug where ba.Player.getdelegate(doraise=True) could return None
  instead of raising a ba.DelegateNotFoundError (thanks Dliwk!)
- Lots of Romanian language improvements (Thanks Meryu!)
- Workspaces are now functional. They require signing in with a V2 account,
  which currently is limited to explicitly created email/password logins. See
  ballistica.net to create such an account or create/edit a workspace. This is
  bleeding edge stuff so please holler with any bugs you come across or if
  anything seems unintuitive.
- Newly detected Plugins are now enabled by default in all cases; not just
  headless builds. (Though a restart is still required before they run). Some
  builds (headless, iiRcade) can't easily access gui settings so this makes
  Plugins more usable there and keeps things consistent. The user still has the
  opportunity to deactivate newly detected plugins before restarting if they
  don't want to use them.
- Reworked app states for the new workspace system, with a new `loading` stage
  that comes after `launching` and before `running`. The `loading` stage
  consists of an initial account log-in (or lack thereof) and any
  workspace/asset downloading related to that. This allows the app to ensure
  that the latest workspace state is synced for the active account before
  running plugin loads and meta scans, allowing those bits to work as seamlessly
  in workspaces as they do for traditional local manual installs.
- Plugins now have an `on_app_running` call instead of `on_app_launch`, allowing
  them to work seamlessly with workspaces (see previous entry).
- Errors running/loading plugins now show up as screen-messages. This can be
  ugly but hopefully provides a bit of debugging capability for anyone testing
  code on a phone or somewhere with no access to full log output. Once we can
  add logging features to the workspaces web ui we can perhaps scale back on
  this.
- Api version increased from 6 to 7 due to the aforementioned plugin changes
  (`on_app_launch` becoming `on_app_running`, etc.)

### 1.7.1 (20597, 2022-06-04)

- V2 account logic fixes
- Polishing V2 web-based login flow

### 1.7.0 (20591, 2022-06-02)

- V2 accounts are now available (woohoo!). These are called 'BombSquad Accounts'
  in the account section. V2 accounts communicate with a completely new server
  and will be the foundation for lots of new functionality in the future.
  However they also function as a V1 account so existing functionality should
  still work. Note that the new 'workspaces' feature for V2-accounts is not yet
  enabled in this build, but it will be in the next few builds. Also note that
  account types such as GameCenter and Google-Play will be 'upgraded' to V2
  accounts in the future so there is no need to try this out if you use one of
  those. But if you use device-accounts you might want to create yourself a V2
  account, since device-accounts will remain V1-only (though you can link an old
  device-account to a v2-enabled account if you want to keep your progress).
  Getting a V2 account now also gives you a chance to reserve a nice account-tag
  before all the good ones are taken.
- Legacy account subsystem has been renamed from `ba.app.accounts` to
  `ba.app.accounts_v1`
- Added `ba.app.accounts_v2` subsystem for working with V2 accounts.
- `ba.SessionPlayer.get_account_id()` is now
  `ba.SessionPlayer.get_v1_account_id()`
- `ba.InputDevice.get_account_id()` is now `ba.InputDevice.get_v1_account_id()`
- `_ba.sign_in()` is now `_ba.sign_in_v1()`
- `_ba.sign_out()` is now `_ba.sign_out_v1()`
- `_ba.get_account_name()` is now `_ba.get_v1_account_name()`
- `_ba.get_account_type()` is now `_ba.get_v1_account_type()`
- `_ba.get_account_state()` is now `_ba.get_v1_account_state()`
- `_ba.get_account_state_num()` is now `_ba.get_v1_account_state_num()`
- `_ba.get_account_display_string()` is now
  `_ba.get_v1_account_display_string()`
- `_ba.get_account_misc_val()` is now `_ba.get_v1_account_misc_val()`
- `_ba.get_account_misc_read_val()` is now `_ba.get_v1_account_misc_read_val()`
- `_ba.get_account_misc_read_val_2()` is now
  `_ba.get_v1_account_misc_read_val_2()`
- `_ba.get_account_ticket_count()` is now `_ba.get_v1_account_ticket_count()`
- Exposing more sources in the public repo; namely networking stuff. I realize
  this probably opens up some attack vectors for hackers but also opens up
  options for server-owners to add their own defenses without having to wait on
  me. Hopefully this won't prove to be a bad idea.
- V2 master server addr is now simply https://ballistica.net. If you had saved
  links to the previous address, https://tools.ballistica.net, please update
  them, as the old address may stop working at some point.
- Upgraded everything to Python 3.10. The upgrade process is pretty smooth at
  this point so we should be able to upgrade yearly now once each new Python
  version has had some time to mature.

### 1.6.12 (20567, 2022-05-04)

- More internal work on V2 master-server communication

### 1.6.11 (20539, 2022-03-23)

- Documentation is now generated using pdoc <https://pdoc.dev>. Thanks Dliwk!!
  ( I'll get it wired up to auto-update to a webpage soon).
- Players who connect to authenticated servers impersonating someone else are
  now simply kicked; not banned. The old behavior was being intentionally
  exploited to ban people from their own servers/etc. I may revert to bans once
  I can do it in a way that is not exploitable.
- The game now establishes a V2 master-server connection (which will soon be
  used for lots of cool functionality). For this version it is mainly enabled
  for testing purposes; please holler if you see any odd warning messages or
  behavior.

### 1.6.10 (20511, 2022-03-20)

- Added `_ba.get_client_public_device_uuid` function which returns a
  semi-permanent device id for a connected client running 1.6.10 or newer. Can
  be useful to combat spam attacks or other mischief.
- Fixed an issue with `make update` not properly rewriting Visual Studio project
  files to account for new/deleted source files.
- Removed various bits of code associated with the (no-longer-functional) Google
  Play Games multiplayer connections.
- Added lots of foundation code for v2 master-server connections (not yet
  enabled).

### 1.6.9 (20486, 2022-02-22)

- Upgraded Android Python to 3.9.10
- Fixed an issue with SSL in Android builds that was preventing communication
  with the master-server in 1.6.8
- Added a new network-diagnostics tool at 'Settings->Advanced->Network Testing'.
  Can be used to diagnose issues talking to master-servers/etc. (especially
  useful now that SSL can factor in)
- Added clipboard support to Mac test build (thought pasting currently requires
  ctrl-v instead of cmd-v).
- Fixed an issue where non-ascii characters in device names could break network
  communication.

### 1.6.8 (20458, 2022-02-16)

- Added Filipino language (Thanks David!)
- Restored pre-v1.5 jump behaviour.
- All communication with the master-server should now be secure (https) using
  root certificates from the
  [certifi](https://github.com/certifi/python-certifi) project. Please holler if
  you run into any connection issues with this version.

### 1.6.7 (20436)

- Fixed a vulnerability which could expose device-account uuids.
- Now generating Linux Arm64 server and test builds (currently built against
  Ubuntu 20).
- Mac test builds are now Universal binaries (Arm64 & x86-64 versions bundled
  together).
- Mac test builds are now notarized and distributed via a snazzy .dmg instead of
  a zip file, so the OS should no longer try to prevent you from running them.
- Test builds can now be found at <https://ballistica.net/builds> - this page
  shows more info about the builds, including file checksums (stored on a
  separate server from the actual files for increased security).

### 1.6.6 (20394)

- Beginning work on moving to new asset system.
- Added Tamil language (Thanks Ryan!)
- Added methods for changing camera attributes to the `_ba` module.

### 1.6.5 (20394)

- Added co-op support to server builds (thanks Dliwk!)
- Updated everything from Python 3.8 to Python 3.9. The biggest immediate impact
  to our code is that basic types such as list, dict, and tuple can be used in
  annotations, eliminating the need to import typing.Dict, typing.List, etc. See
  python.org for more changes.
- Note: accessing mods on external storage on Android will not work in this
  release. This functionality has not been working in recent versions of Android
  due to increased security features anyway and I am in the process of replacing
  it with a cloud based system for installing mods. More on this soon.
- Python 3.9 no longer supports Windows 7 or earlier (according to
  <https://www.python.org/downloads/windows/>) so if you are running such a
  version of Windows you will need to stick to older builds.

### 1.6.4 (20382)

- Some cleanups in the Favorites tab of the gather window.
- Reorganized prefab target names; some targets such as `prefab-debug` are now
  `prefab-gui-debug` (more consistent with the existing `prefab-server-debug`
  targets).
- Windows builds now go to build/windows instead of
  `ballisticacore_windows/build`.
- Lots of project reorganization to allow things such as documentation or the
  dummy `_ba.py` module to be rebuilt from the public repo.
- Added network flood attack mitigation.

### 1.6.3 (20366)

- Telnet access works again for gui builds without requiring a password (access
  must still be granted via the gui).

### 1.6.2 (20365)

- Declare opponent team as the winner if a player with their final turn leaves
  an elimination game.
- Fix for certain cases when trying to host a private game where no available
  nearby servers could be found.
- Enabling per-architecture apk splitting for smaller download sizes on Android.

### 1.6.1 (20362)

- Some clean-up on Android builds, including simplifying ad-networks. No longer
  should ever show rewarded ads in between game rounds (only when actual rewards
  are involved).

### 1.6.0 (20357)

- Revamped netcode significantly. We still don't have client-prediction, but
  things should (hopefully) feel much lower latency now.
- Added network debug graphs accessible by hitting F8.
- Added private parties functionality (cloud hosted parties with associated
  codes making it easier to play with friends)
- The meta subsystem now enables new plugins by default in headless builds.
- Added option to save party in Manual tab
- Slight tidying on the tourney entry popup
- Env var to override UI scale is now `BA_UI_SCALE` instead of
  `BA_FORCE_UI_SCALE`.
- Fixed an issue where ba.storagename() could prevent objects on the stack from
  getting released cleanly
- Improvements to documentation generation such as link to some external base
  types.
- Added `ba.clipboard_*` functions for copying and pasting text on supported
  platforms.
- Implemented clipboard functionality on SDL based builds (such as prefab).
- Fixed an issue where click locations on scaled text fields could be
  incorrectly calculated.
- Server-wrapper improvements allowing config path and `ba_root` path to be
  passed explicitly.
- Binary -cfgdir option now properly allows any path, not just `./ba_root`.
- Additional server-wrapper options such as disabling auto-restart and automatic
  restarts on config file changes.
- Running a `_ba.connect_to_party` command via the -exec arg should now do the
  right thing.
- Fixed possible crash due to buffer under/overruns in `Utils::precalc_rands_*`.
- Fixed a potential crash-on-exit due to statically allocated colliders/caches
  in `ode_collision_trimesh.cpp` getting torn down while in use
- Better randomization for player free-for-all starting locations
- Plugins can now register to be called for pause, resume, and shutdown events
  in addition to launch
- Added ba.app.state holding the overall state of the app (running, paused,
  etc.)
- renamed the efro.dataclasses module to efro.dataclassio and added significant
  functionality
- command-line input no longer errors on commands longer than 4k bytes.
- added show-tutorial option to the server wrapper config
- added custom-team-names option to the server wrapper config
- added custom-team-colors option to the server wrapper config
- added inline-playlist option to the server wrapper config

### 1.5.29 (20246)

- Exposed ba method/class initing in public C++ layer.
- The 'restart' and 'shutdown' commands in the server script now default to
  immediate=True
- Wired up `clean_exit_minutes`, `unclean_exit_minutes`, and `idle_exit_minutes`
  options in the server config
- Removed remains of the google-real-time-multiplayer stuff from the
  android/java layer.

### 1.5.28 (20239)

- Simplified `ba.enum_by_value()`
- Updated Google Play version to hopefully show friend high scores again on
  score screens (at least for levels that have an associated Google Play
  leaderboard).
- Public-party-list now properly shows an error instead of 'loading...' when not
  signed in.
- Heavily reworked public party list display code to be more efficient and avoid
  hitches even with large numbers of servers.

### 1.5.27 (20238)

- Language functionality has been consolidated into a LanguageSubsystem object
  at ba.app.lang
- `ba.get_valid_languages()` is now an attr: `ba.app.lang.available_languages`
- Achievement functionality has been consolidated into an AchievementSubsystem
  object at ba.app.ach
- Plugin functionality has been consolidated into a PluginSubsystem obj at
  ba.app.plugins
- Ditto with AccountV1Subsystem and ba.app.accounts
- Ditto with MetadataSubsystem and ba.app.meta
- Ditto with AdsSubsystem and ba.app.ads
- Revamped tab-button functionality into a cleaner type-safe class (
  bastd.ui.tabs.TabRow)
- Split Gather-Window tabs out into individual classes for future improvements (
  bastd.ui.gather.\*)
- Added the ability to disable ticket-purchasing UIs for builds
  (`ba.app.allow_ticket_purchases`)
- Reworked the public party gather section to perform better; it should no
  longer have to rebuild the list from scratch each time the UI is visited.
- Added a filter option to the public party list (sorry it has taken so long).

### 1.5.26 (20217)

- Simplified licensing header on python scripts.
- General project refactoring in order to open source most of the C++ layer.

### 1.5.25 (20176)

- Added Venetian language (thanks Federico!)
- Fixed an issue where chosen-one flashes would remain if the player leaves the
  game
- Added android input-device detection log messages for debugging
- Android asset-sync phase (completing install...) now emits log output for
  debugging.

### 1.5.24 (20163)

- Upgraded Python from version 3.7 to 3.8. This is a substantial change (though
  nothing like the previous update from 2.7 to 3.7) so please holler if anything
  is broken. These updates will happen once every year or two now...
- Windows debug builds now use Python debug libraries. This should hopefully
  catch more errors that would otherwise go undetected and potentially cause
  crashes.
- Switched windows builds to use 'fast' mode math instead of 'strict'. This
  should make the game run more efficiently (similar modes are already in use on
  other platforms) but holler if any odd breakage happens such as things falling
  through floors (more often than the occasional random fluke-y case that
  happens now).
- Added `_ba.can_display_full_unicode()` for any code that wants to avoid
  printing things that won't show up locally.
- Now pulling some classes such as Literal and Protocol from typing instead of
  `typing_extensions` (they were officially added to Python in 3.8)
- Double taps/clicks now work properly on widgets nested under a scroll-widget
  on mobile (so, for example, replays can now be double-clicked to view them)

### 1.5.23 (20146)

- Fixed the shebang line in `bombsquad_server` file by using `-S` flag for
  `/usr/bin/env`.
- Fixed a bug with hardware keyboards emitting extra characters in the in-game
  console (~ or F2)
- Added support for 'plugin' mods and user controls to configure them in
  settings-\>advanced-\>plugins.
- Renamed `selection_loop_to_parent` to `selection_loops_to_parent` in widget
  calls.
- Added `selection_loops_to_parent`, `border`, `margin`, `claims_left_right`,
  and `claims_tab` args to ba.columnwidget().
- Column-widget now has a default `border` of 0 (explicitly pass 2 to get the
  old look).
- Column-widget now has a default `margin` of 10 (explicitly pass 0 to get the
  old look).
- Added `selection_loops_to_parent`, `claims_left_right`, and `claims_tab` args
  to ba.scrollwidget.
- Added `selection_loops_to_parent`, `claims_left_right`, and `claims_tab` args
  to ba.rowwidget.
- Added `claims_left_right` and `claims_tab` to ba.hscrollwidget().
- Default widget `show_buffer` is now 20 instead of 0 (causes scrolling to stay
  slightly ahead of widget selection). This can be overridden with the
  ba.widget() call if anything breaks.
- Relocated ba.app.uiscale to ba.app.ui.uiscale.
- Top level settings window now properly saves/restores its state again.
- Added Emojis to the Internal Game Keyboard.
- Added continuous CAPITAL letters typing feature in the Internal Game Keyboard.

### 1.5.22 (20139)

- Button and key names now display correctly again on Android (and are cleaned
  up on other platforms too).

### 1.5.21 (20138)

- Added a UI subsystem at ba.app.ui (containing globals/functionality that was
  previously directly under ba.app). And hopefully added a fix for rare state of
  two main menus appearing on-screen at once.
- Added options in the 'Advanced' section to disable camera shake and camera
  gyroscope motion.

### 1.5.20 (20126)

- The ba.Session.teams and ba.Session.players lists are now
  ba.Session.sessionteams and ba.Session.sessionplayers. This is to help keep it
  clear that a Team/Player and a SessionTeam/SessionPlayer are different things
  now.
- Disconnecting an input-device now immediately removes the player instead of
  doing so in the next cycle; this prevents possible issues where code would try
  to access player.inputdevice before the removal happens which would lead to
  errors.
- Updated mac prefab builds to point at homebrew's python@3.7 package now that
  3.8 has been made the default.
- Fixed an issue where adding/deleting UI widgets within certain callbacks could
  cause a crash.
- Fixed a case where an early fatal error could lead to a hung app and no error
  dialog.
- Added environment variables which can override UI scale for testing. Set
  `BA_FORCE_UI_SCALE` to small, medium or large.
- Added a ba.UIScale enum. The value at ba.app.uiscale replaces the old
  `ba.app.interface_type`, `ba.app.small_ui`, and `ba.app.med_ui` values.
- Emoji no longer display in-game with a washed-out appearance. If there are any
  places in-game where bright-colored emoji become distracting, please holler.
- `_ba.get_game_roster()` now includes `account_id` which is the validated
  account id of all clients (will be None until completes). Also, a few keys are
  renamed: `specString->spec_string` and `displayString->display_string`.

### 1.5.19 (20123)

- Cleaned up some bomb logic to avoid weird corner-cases such as land-mine
  explosions behaving like punches when set off by punches or bombs potentially
  resulting in multiple explosions when triggered by multiple other bombs
  simultaneously. Holler if anything explosion-related seems off now.
- Reactivated and cleaned up fatal-error message dialogs; they should now show
  up more consistently and on more platforms when something catastrophic happens
  instead of getting a silent crash.
- Certain hardware buttons on Android which stopped working in 1.5 should now be
  working again...

### 1.5.18 (20108)

- A bit of project cleanup; tools/snippets is now tools/pcommand, etc.
- More minor bug fixes and crash/bug-logging improvements.

### 1.5.17 (20102)

- More cleanup to logging and crash reporting system.
- Various other minor bug fixes...

### 1.5.16 (20099)

- Hopefully finally fixed that pesky crash bug on score submissions.

### 1.5.14 (20096)

- Fixed Android VR version failing to launch.
- More bug fixing and crash reporting improvements.

### 1.5.13 (20095)

- Hopefully fixed an elusive random crash on android that popped up recently.
- Misc bug fixes.

### 1.5.12 (20087)

- Improved exception handling and crash reporting.
- Misc bug fixes.

### 1.5.11 (20083)

- Fixed a freeze in the local network browser.

### 1.5.10 (20083)

- Streamlined C++ layer bootstrapping process a bit.
- Creating sys scripts via ba.modutils now works properly.
- Custom soundtracks should now work again under Android 10.
- Misc other bug fixes.

### 1.5.9 (20082)

- Reduced some hitches when clicking on certain buttons in the UI
- Fixed an issue where very early keyboard/controller connects/disconnects could
  get lost on android.
- `ba._modutils` is now ba.modutils since it is intended to be publicly
  accessible.
- drop-down console is now properly accessible again via android hardware
  keyboards (\` key)
- Other minor bug fixes..

### 1.5.8 (20079)

- Fixed an issue where touch controls or sound settings values could look like
  0.8999999999. Please holler if you see this anywhere else.
- Fixed a potential crash when tapping the screen before the game is fully
  inited.
- Restored the correct error message in the 'Google Play' connection tab from
  1.4 (I am actively working on a replacement)
- Other minor bug fixes.

### 1.5.7 (20077)

- Fixed an issue where co-op score screen rating could look like '
  3.9999999999999'
- Other minor bug fixes.

### 1.5.6 (20075)

- Lots of internal event-handling cleanup/reorganization in preparation for
  Android 1.5 update.
- Lots of low level input handling cleanup, also related to Android 1.5 version.
  Please holler if keyboard/game-controllers/etc. are behaving odd on any
  platforms.
- Now including Android test builds for the first time since 1.5. These have not
  been thoroughly tested yet so please holler with anything that is obviously
  broken.
- Mouse wheel now works in manual camera mode on more platforms.
- Server scripts now run in opt mode in release builds, so they can use bundled
  .opt-1.pyc files.
- Fixes a potential crash in the local network browser.
- Fixes an issue where Hockey Pucks would not show up in network games.
- More misc bug fixes and tidying.

### 1.5.5 (20069)

- Cleaned up Windows version packaging.
- More misc bug fixes.

### 1.5.4 (20067)

- Should now work properly with non-ascii paths on Windows (for real this time).
- Note that Windows game data is now stored under 'Local' appdata instead of '
  Roaming'; if you have an old installation with data you want to preserve, you
  may want to move it over manually.
- Misc cleanup and minor bug fixes.

### 1.5.3 (20065)

- Improved handling of non-ascii characters in file paths on Windows.

### 1.5.2 (20063)

- Fixes an issue with controls not working correctly in net-play between 1.4.x
  and 1.5.x.
- Tidied up onslaught code a bit.
- Fixes various other minor bugs.

### 1.5.1 (20062)

- Windows server now properly displays color when run by double-clicking the
  .bat file.
- Misc bug fixes.

### 1.5.0 (20001)

- This build contains about 2 years worth of MAJOR internal refactoring to
  prepare for the future of BombSquad. As a player this should not (yet) look
  different from 1.4, but for modders there is a lot new. See the rest of these
  change entries or visit [ballistica.net](https://ballistica.net) for more
  info.
- Ported the entire scripting layer from Python 2 to Python 3 (currently at 3.7,
  and I intend to keep this updated to the latest widely-available release).
  There's some significant changes going from python 2 to 3 (new print
  statement, string behavior, etc.), but these are well documented online, so
  please read up as needed. This should provide us some nice benefits and
  future-proofs everything. (my janky 2.7 custom Python builds were getting a
  little long in the tooth).
- Refactored all script code to be PEP8 compliant (Python coding standards).
  Basically, this means that stuff that was camel-case (fooBar) is now a single
  word or underscores (`foobar` / `foo_bar`). There are a few minor exceptions
  such as existing resource and media filenames, but in general old code can be
  ported by taking a pass through and killing the camel-case. I know this is a
  bit of a pain in the ass, but it'll let us use things like Pylint and just be
  more consistent with the rest of the Python world.
- On a related note, I'm now using 'yapf' to keep my Python code formatted
  nicely (using pep8 style); I'd recommend checking it out if you're doing a lot
  of scripting as it's a great time-saver.
- On another related note, I'm trying to confirm to Google's recommendations for
  Python code (search 'Google Python Style Guide'). There are some good bits of
  wisdom in there, so I recommend at least skimming through it.
- And as one last related note, I'm now running Pylint on all my own Python
  code. Highly recommended if you are doing serious scripting, as it can make
  Python almost feel as type-safe as C++.
- The minimum required android version will now be 5.0 (a requirement of the
  Python 3 builds I'm using)
- Minimum required macOS version is now 10.13 (for similar reasons)
- 'bsInternal' module is now `_ba` (better lines up with standard Python
  practices)
- bs.writeConfig() and bs.applySettings() are no more. There is now
  ba.app.config which is basically a fancy dict class with some methods added
  such as commit() and apply()
- bs.getEnvironment() is no more; the values there are now available through
  ba.app (see notes down further)
- Fixed the mac build so command line input works again when launched from a
  terminal
- Renamed 'exceptionOnNone' arg to 'doraise' in various calls.
- bs.emitBGDynamics() is now ba.emitfx()
- bs.shakeCamera() is now ba.camerashake()
- Various other minor name changes (bs.getUIBounds() -> ba.app.ui_bounds, etc.).
  I'm keeping old and new Python API docs around for now, so you can compare as
  needed.
- Renamed bot classes based on their actions instead of their appearances (ie:
  PirateBot -> ExplodeyBot)
- bs.getSharedObject() is now ba.stdobj()
- Removed bs.uni(), bs.utf8(), `bs.uni_to_ints()`, and `bs.uni_from_ints()`
  which are no longer needed due to Python 3's better string handling.
- Removed bs.SecureInt since it didn't do much to slow down hackers and hurts
  code readability.
- Renamed 'finalize' to 'expire' for actors and activities. 'Finalize' sounds
  too much like a destructor, which is not really what that is.
- bs.getMapsSupportingPlayType() is now simply ba.getmaps(). I might want to add
  more filter options to it besides just play-type, hence the renaming.
- Changed the concept of 'game', 'net', and 'real' times to 'sim', 'base', and '
  real'. See time function docs for specifics. Also cleared up a few ambiguities
  over what can be used where.
- I'm converting all scripting functions to operate on floating-point seconds by
  default instead of integer milliseconds. This will let us support more
  accurate simulations later and is just cleaner I feel. To keep existing calls
  working you should be able to add timeformat='ms' and you'll get the old
  behavior (or multiply your time values by 0.001). Specific notes listed below.
- ba.Timer now takes its 'time' arg as seconds instead of milliseconds. To port
  old calls, add: timeformat='ms' to each call (or multiply your input by 0.001)
- ba.animate() now takes times in seconds and its 'driver' arg is now 'timetype'
  for consistency with other time functions. To port existing code you can pass
  timeformat='ms' to keep the old milliseconds based behavior.
- ditto for `ba.animate_array()`
- ba.Activity.end() now takes seconds instead of milliseconds as its delay arg.
- TNTSpawner now also takes seconds instead of milliseconds for `respawn_time`.
- There is a new ba.timer() function which is used for all one-off timer
  creation. It has the same args as the ba.Timer() class constructor.
- bs.gameTimer() is no more. Pass timeformat='ms' to ba.timer() if you need to
  recreate its behavior.
- bs.netTimer() is no more. Pass timetype='base' and timeformat='ms' to
  ba.timer() if you need to recreate its behavior.
- bs.realTimer() is no more. Pass timetype='real' and timeformat='ms' to
  ba.timer() if you need to recreate its behavior.
- There is a new ba.time() function for getting time values; it has consistent
  args with the new ba.timer() and ba.Timer() calls.
- bs.getGameTime() is no more. Pass timeformat='ms' to ba.time() if you need to
  recreate its behavior.
- bs.getNetTime() is no more. Pass timetype='base' and timeformat='ms' to
  ba.time() if you need to recreate its behavior.
- bs.getRealTime() is no more. Pass timetype='real' and timeformat='ms' to
  ba.time() if you need to recreate its behavior.
- bs.getTimeString() is now just ba.timestring(), and accepts seconds by default
  (pass timeformat='ms' to keep old calls working).
- bs.callInGameThread() has been replaced by an optional `from_other_thread` arg
  for ba.pushcall()
- There is now a special `ba.UNHANDLED` value that handlemessage() calls should
  return any time they don't handle a passed message. This will allow fallback
  message types and other nice things in the future.
- Wired the boolean operator up to ba.Actor's exists() method, so now a simple "
  if mynode" will do the right thing for both Actors and None values instead of
  having to explicitly check for both.
- Ditto for ba.Node; you can now just do 'if mynode' which will do the right
  thing for both a dead Node or None.
- Ditto for ba.InputDevice, ba.Widget, ba.Player
- Added a bs.App class accessible via ba.app; will be migrating global app
  values there instead of littering python modules with globals. The only
  remaining module globals should be all-caps public 'constants'
- 'Internal' methods and classes living in `_ba` and elsewhere no longer start
  with underscores. They are now simply marked with '(internal)' in their
  docstrings.  'Internal' bits are likely to have janky interfaces and can
  change without warning, so be wary of using them. If you find yourself
  depending on some internal thing often, please let me know, and I can try to
  clean it up and make it 'public'.
- bs.getLanguage() is no more; that value is now accessible via ba.app.language
- bs.Actor now accepts an optional 'node' arg which it will store as `self.node`
  if passed. Its default DieMessage() and exists() handlers will use `self.node`
  if it exists. This removes the need for a separate NodeActor() for simple
  cases.
- bs.NodeActor is no more (it can simply be replaced with ba.Actor())
- bs.playMusic() is now ba.setmusic() which better fits its functionality (it
  sometimes just continues playing or stops playing).
- The bs.Vector class is no more; in its place is a shiny new ba.Vec3 which is
  implemented internally in C++ so its nice and speedy. Will probably update
  certain things like vector node attrs to support this class in the future
  since it makes vector math nice and convenient.
- Ok you get the point... see [ballistica.net](https://ballistica.net) for more
  info on these changes.

### 1.4.155 (14377)

- Added protection against a repeated-input attack in lobbies.

### 1.4.151 (14371)

- Added Chinese-Traditional language and improved translations for others.

### 1.4.150 (14369)

- Telnet port can now be specified in the config
- Telnet socket no longer opens on headless build when telnet access is off (
  reduces DoS attack potential)
- Added a `filter_chat_message()` call which can be used by servers to
  intercept/modify/block all chat messages.
- `bsInternal._disconnectClient()` now takes an optional banTime arg (in
  seconds, defaults to old value of 300).

### 1.4.148 (14365)

- Added a password option for telnet access on server builds

### 1.4.147 (14364)

- Fixes an issue where a client rejoining a server after being kicked could get
  stuck in limbo
- Language updates
- Increased security on games that list themselves as public. All joining
  players must now be validated by the master server, or they will be kicked.
  This will let me globally ban accounts or ip addresses from joining games to
  avoid things like ad spam-bots (which has been a problem this week).
- Added a max chat message length of 100
- Clients sending abnormal amounts of data to the server will now be auto-kicked

### 1.4.145 (14351)

- Mostly a maintenance release (real work is happening in the 1.5/2.0 branch) -
  minor bug fixes and a few language updates.
- Google deprecated some older SDKs, so the minimum Android supported by this
  build is now 4.4

### 1.4.144 (14350)

- Added Greek translation

### 1.4.143 (14347)

- Fixed an issue where server names starting and ending with curly brackets
  would display incorrectly
- Fixed an issue where an android back-button press very soon after launch could
  lead to a crash
- Fixed a potential crash if a remove-player call is made for a player that has
  already left

### 1.4.142 (14346)

- Fixed an issue in my rigid body simulation code which could lead to crashes
  when large numbers of bodies are present

### 1.4.141 (14344)

- Fixed a longstanding bug in my huffman compression code that could cause an
  extra byte of unallocated memory to be read, leading to occasional crashes

### 1.4.140 (14343)

- Fixed a few minor outstanding bugs from the 1.4.139 update

### 1.4.139 (14340)

- Added an option to the server builds to point to a server-stats webpage that
  will show up as an extra link in the server browser (in client 1.4.139+)
- Removed the language column from the server browser. This was more relevant
  back when all clients saw the game in the server's language, and is nowadays
  largely just hijacked for silly purposes. Holler if you miss it.
- Server list now re-pings servers less often and averages ping results to
  reduce the amount of jumping around in the list. Please holler if this feels
  off.
- Added some slick new client-verification tech. Going forward it should be
  pretty much impossible to fool a server into thinking you are using a
  different account than you really are.
- Added a `get_account_id()` method to the bs.Player class. This will return a
  player's signed-in account-id (when it can be verified for certain)

### 1.4.138 (14336)

- Removed SDL library from the server builds, so that's one less dependency that
  needs to be installed when setting up a linux server

### 1.4.137 (14331)

- Lots of internal code cleanup and reorganization before I dig into networking
  rework (hopefully didn't break too much)
- Slowly cleaning up Python files (hoping to move closer to PEP 8 standards and
  eventually Python 3)
- Added Hindi language
- Cleared out some old build types (farewell OUYA; thanks for the memories)
- Added support for meshes with > 65535 verts (though turns out OpenGL ES2
  doesn't support this so moot at the moment)

### 1.4.136 (14327)

- Updated 'kiosk mode' functionality (used for simple demo versions of the game)
- Lots of work getting VR builds up to date
- Fixed an issue where 'report this player' window would show up behind the
  window that spawned it

### 1.4.135 (14324)

- Updated various SDKs for the android build (now building against api 27,
  removed inmobi ads, etc.)

### 1.4.134 (14322)

- Fixed an issue where the internal keyboard would sometimes show up behind game
  windows
- Fixed an issue where UI widget selection would sometimes loop incorrectly at
  window edges
- Fixed an issue where overlay windows such as the quit dialog would allow
  clicks to pass through to regular windows under them
- Work on 2.0 UI (not yet enabled)

### 1.4.133 (14318)

- Pro upgrade now unlocks custom team names and colors in teams mode
- Added a 'Mute Chat' option for completely ignoring incoming chat messages
- Fixed a longstanding issue where player-selectors could get 'stuck'
- Pro upgrade now unlocks a new exact color picker option for character
  colors/highlights/etc.
- Added new flag icons to the store: Iran, Poland, Argentina, Philippines, and
  Chile
- Added an option for translators to be notified by the game whenever there are
  new phrases to translate (under settings->advanced)
- Increased quality on some models, textures and audio
- Assault no longer counts dead bodies hitting the flag as scores
- Replay speed can now be controlled with -/= keys (on devices with keyboards)
- Added Serbian language
- Remote app connections are now disabled by default on server builds
- Server wrapper script now supports python 3 in addition to python 2. (Python 3
  support in the actual game will still be awhile)
- Added better crash reporting on Android, so I can hopefully fix bugs more
  quickly.
- bs.Lstr() can now take a 'fallbackResource' or 'fallbackValue' argument; the
  old 'fallback' argument is deprecated
- Removed the long-since-deprecated bs.translate() and bs.getResource() calls (
  bs.Lstr() should be used for all that stuff now)
- Removed some deprecated functions from GameActivity:
  getInstanceScoreBoardNameLocalized(), getInstanceNameLocalized(),
  getConfigDescriptionLocalized()

### 1.4.132 (14316)

- Fixed an issue where the game could get stuck in a black screen after resuming
  on Android

### 1.4.131 (14315)

- Replay playback speed can now be adjusted in the menu
- Fixed an issue with touch controls showing up while in party chat
- Fixed issues with the new anti-turbo logic when hosting

### 1.4.130 (14313)

- New character: Grumbledorf the Wizard
- Improved public party browsing performance
- Added protections against turbo exploits when hosting
- Fixed issues with some Android controllers not being recognized

### 1.4.126 (14307)

- Improved keyboard and mouse support on Android

### 1.4.125 (14306)

- Added support for keyboards on Android
- Added support for desktop-like environments such as Samsung DeX and
  Chromebooks on Android
- Optimized game UI for wide-screen layouts such as the Galaxy Note 8

### 1.4.121 (14302)

- Added support for account unlinking

### 1.4.118 (14298)

- Added 64-bit arm binary to Android builds

### 1.4.111 (14286)

- BombSquad Pro now unlocks 2 additional characters
- multi-line chat messages are now clamped down to 1 line; should prevent
  annoying multi-line fullscreen message spam

### 1.4.106 (14280)

- the game will now only print 'game full' player-rejection messages to the
  client attempting to join; should reduce annoying message spam.

### 1.4.101 (14268)

- the game will now attempt to load connecting players' profiles and info from
  my master-server instead of trusting the player; should reduce cheating

### 1.4.100 (14264)

- added a 'playlistCode' option in the server config which corresponds with
  playlist codes added in BombSquad 1.4.100 (used for sharing playlists with
  friends). Now you can create a custom playlist, grab a code for it, and easily
  use it in a dedicated server.

### 1.4.99 (14252)

- there is now a forced 10-second delay between a player leaving the game and
  another player from that same client joining the game. This should fix the
  exploit where players were leaving and re-joining to avoid spawn times.
- most in-game text is now set as bs.Lstr() values so that they show up in the
  client's own language instead of the server's There are currently a few
  exceptions such as time values which I need to address.

### 1.4.98 (14248)

- added kick-votes that can be started by any client. Currently, a client must
  type '0' or '1' in chat to vote, but I'll add buttons for them soon.
- modified text nodes so that they can display in each client's own language.  (
  most text nodes don't do this yet but the capability is there). However, this
  means older clients can't connect to 1.4.98 servers, so you may want to stick
  with an older server for a bit until the userbase gets more updated.

### 1.4.97 (14247)

- back to displaying long names in more places; mainly just the in-game ones are
  clamped... trying to find a good balance...

### 1.4.97 (14246)

- public party names will now show up for clients as the title of their party
  windows instead of "My Party" and also during connect/disconnect (requires
  client 14246+)
- server now ignores 'locked' states on maps/game-types, so meteor-shower,
  target-practice, etc. should work now

### 1.4.97 (14244)

- kicked players are now unable to rejoin for a several minutes

### 1.4.96 (14242)

- chat messages and the party window now show player names instead of account
  names when possible
- server now clamps in-game names to 8 characters so there's some hope of
  reading them in-game. Can loosen this or add controls for how clamping happens
  if need be.

### 1.4.96 (14241)

- added an automatic chat-block to combat chat spammers. Block durations start
  at 10 seconds and double with each repeat offense

### 1.4.95 (14240)

- fixed an issue where a single account could not be used to host multiple
  parties at once

### 1.4.95 (14236)

- added a port option to the config, so it's now possible to host multiple
  parties on one machine (note that bombsquad 1.4.95+ is required to connect
  ports aside from 43210)

### 1.4.95 (14234)

- fixed a bug that could cause the Windows version to freeze randomly after a
  while

### 1.4.95 (14233)

- bombsquad (both `bs_headless` and regular) now reads commands from
  standard input, making it easier to run commands via scripts or the terminal
- server now runs using a 'server' account-type instead of the local 'device'
  account. (avoids daily-ticket-reward messages and other stuff that's not
  relevant to servers)
- the server script now passes args to the game as a json file instead of
  individual args; this should keep things cleaner and more expandable
- the `bombsquad_server` script also now reads commands from stdin, allowing
  reconfiguring server settings on the fly
- added more options such as the ability to set game series lengths and to host
  a non-public party

### 1.4.94

- now have mac, windows, and both 32 and 64-bit linux server builds
- added an optional config.py file that can be used instead of modifying the
  server script itself
- added an autoBalanceTeams option for teams games
- people joining and leaving the party are no longer announced (too much noise)

### 1.4.93

- should now properly allow clients to use their unlocked characters
- added an option to enable telnet access<|MERGE_RESOLUTION|>--- conflicted
+++ resolved
@@ -44,10 +44,8 @@
   garbage collection due to reference loops, and it offers some tips and
   functionality to help track down and eliminate said loops. Flip the
   `ba.garbagecollection` log to `Debug` to learn more.
-<<<<<<< HEAD
 - Added `DiscordSubsystem` class which wraps the underlying `_babase` 
   implementation of discord sdk
-=======
 - Added proper support for mouse-cancel events. This fixes an annoying issue
   where using home-bar nav gestures on Android to switch apps could lead to
   unintended button presses (namely on chest slots since that is near the home
@@ -61,7 +59,6 @@
 - The audio-server now inits itself asynchronously, which in my tests can shave
   5-10% off of startup times. Please holler if you experience any odd audio
   behavior in this build.
->>>>>>> 0f49860b
 
 ### 1.7.43 (build 22406, api 9, 2025-06-09)
 - Fixes an issue with tournament scores not submitting properly in 1.7.42.
