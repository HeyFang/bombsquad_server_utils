<<<<<<< HEAD
### 1.7.33 (build 21756, api 8, 2024-01-05)
- Exposed an override for `bascenev1.Session`'s max players on servers (by EraOSBeta)
- Added UI for customizing teams and FFA series length (by EraOSBeta, idea by 3alTemp)
=======
### 1.7.33 (build 21757, api 8, 2024-01-06)
>>>>>>> f11d4ac2
- Stress test input-devices are now a bit smarter; they won't press any buttons
  while UIs are up (this could cause lots of chaos if it happened).
- Added a 'Show Demos When Idle' option in advanced settings. If enabled, the
  game will show gameplay demos (a slightly modified form of the stress test)
  periodically after sitting idle at the main menu for a bit. Like an old arcade
  game. I added this for an upcoming conference appearance but though people
  might like to enable it in other cases.
- Replays now have a play/pause button alongside the speed adjustment buttons
  (Thanks vishal332008!)
- Players now get points for killing bots with their own bombs by catching it
  and throwing it back at them. This is actually old logic but was disabled due
  to a logic flaw, but should be fixed now. (Thanks VinniTR!)

### 1.7.32 (build 21741, api 8, 2023-12-20)
- Fixed a screen message that no one will ever see (Thanks vishal332008?...)
- Plugins window now displays 'No Plugins Installed' when no plugins are present (Thanks vishal332008!)
- Old messages are now displayed as soon as you press 'Unmute Chat' (Thanks vishal332008!)
- Added an 'Add to Favorites' entry to the party menu (Thanks vishal332008!)
- Now displays 'No Parties Added' in favorites tab if no favorites are present (Thanks vishal332008!)
- Now shows character icons in the profiles list window (Thanks vishal332008!)
- Added a Random button for names in the Player Profiles window (Thanks vishal332008!)
- Fixed a bug where no server is selected by default in the favorites tab (Thanks vishal332008!)
- Fixed a bug where no replay is selected by default in the watch tab (Thanks vishal332008!)
- Fixed a bug where no profile is selected by default in the profile tab (Thanks vishal332008!)
- Fixed a number of UI screens so that ugly window edges are no longer visible
  in corners on modern ultra wide phone displays.
- Added a `player_rejoin_cooldown` server config option. This defaults to 10
  seconds for servers but 0 for normal gui clients. This mechanism had been
  introduced recently to combat multiplayer fast-rejoin exploits and was set to
  10 seconds everywhere, but it could tend to be annoying for local single
  player play, dev testing, etc. Hopefully this strikes a good balance now.
- Removed the player-rejoin-cooldown mechanism from the C++ layer since it was
  redundant with the Python level one and didn't cover as many cases.
- Restored the behavior from before 1.7.28 where backgrounding the app would
  bring up the main menu and pause the action. Now it is implemented more
  cleanly however (an `on_app_active_changed()` call in the `AppMode` class).
  This means that it also applies to other platforms when the app reaches the
  'inactive' state; for instance when minimizing the window on the SDL build.

### 1.7.31 (build 21727, api 8, 2023-12-17)
- Added `bascenev1.get_connection_to_host_info_2()` which is an improved
  type-safe version of `bascenev1.get_connection_to_host_info()`.
- There is now a link to the official Discord server in the About section
  (thanks EraOSBeta!).
- Native stack traces now work on Android; woohoo! Should be very helpful for
  debugging.
- Added the concept of 'ui-operations' in the native layer to hopefully clear
  out the remaining double-window bugs. Basically, widgets used to schedule
  their payload commands to a future cycle of the event loop, meaning it was
  possible for commands that switched the main window to get scheduled twice
  before the first one ran (due to 2 key presses, etc), which could lead to all
  sorts of weirdness happening such as multiple windows popping up when one was
  intended. Now, however, such commands get scheduled to a current
  'ui-operation' and then run *almost* immediately, which should prevent such
  situations. Please holler if you run into any UI weirdness at this point.

### 1.7.30 (build 21697, api 8, 2023-12-08)
- Continued work on the big 1.7.28 update.
- Got the Android version back up and running. There's been lots of cleanup and
  simplification on the Android layer, cleaning out years of cruft. This should
  put things in a better more maintainable place, but there will probably be
  some bugs to iron out, so please holler if you run into any.
- Minimum supported Android version has been bumped from 5.0 to 6.0. Some
  upcoming tech such as ASTC textures will likely not be well supported on such
  old devices, so I think it is better to leave them running an older version
  that performs decently instead of a newer version that performs poorly. And
  letting go of old Android versions lets us better support new ones.
- Android version now uses the 'Oboe' library as an audio back-end instead of
  OpenSL. This should result in better behaving audio in general. Please holler
  if you experience otherwise.
- Bundled Android Python has been bumped to version 3.11.6.
- Android app suspend behavior has been revamped. The app should stay running
  more often and be quicker to respond when dialogs or other activities
  temporarily pop up in front of it. This also allows it to continue playing
  music over other activities such as Google Play Games
  Achievements/Leaderboards screens. Please holler if you run into strange side
  effects such as the app continuing to play audio when it should not be.
- Modernized the Android fullscreen setup code when running in Android 11 or
  newer. The game should now use the whole screen area, including the area
  around notches or camera cutouts. Please holler if you are seeing any problems
  related to this.
- (build 21626) Fixed a bug where click/tap locations were incorrect on some
  builds when tv-border was on (Thanks for the heads-up Loup(Dliwk's fan)!).
- (build 21631) Fixes an issue where '^^^^^^^^^^^^^' lines in stack traces could
  get chopped into tiny bits each on their own line in the dev console.
- Hopefully finally fixed a longstanding issue where obscure cases such as
  multiple key presses simultaneously could cause multiple main menu windows to
  pop up. Please holler if you still see this problem happening anywhere. Also
  added a few related safety checks and warnings to help ensure UI code is free
  from such problems going forward. To make sure your custom UIs are behaving
  well in this system, do the following two things: 1) any time you call
  `set_main_menu_window()`, pass your existing main menu window root widget as
  `from_window`. 2) In any call that can lead to you switching the main menu
  window, check if your root widget is dead or transitioning out first and abort
  if it is. See any window in `ui_v1_lib` for examples.
- (build 21691) Fixed a bug causing touches to not register in some cases on
  newer Android devices. (Huge thanks to JESWIN A J for helping me track that
  down!).
- Temporarily removed the pause-the-game-when-backgrounded behavior for locally
  hosted games, mainly due to the code being hacky. Will try to restore this
  functionality in a cleaner way soon.

### 1.7.29 (build 21619, api 8, 2023-11-21)

- Simply continued work on the big 1.7.28 update. I was able to finally start
  updating the Mac App Store version of the game again (it had been stuck at
  1.4!), and it turns out that Apple AppStore submissions require the version
  number to increase each time and not just the build number, so we may start
  seeing more minor version number bumps for that reason.
- Windows builds should now die with a clear error when the OpenGL version is
  too old (OpenGL 3.0 or newer is required). Previously they could die with more
  cryptic error messages such as "OpenGL function 'glActiveTexture2D' not
  found".

### 1.7.28 (build 21599, api 8, 2023-11-16)

- Turning off ticket continues on all platforms. I'll be moving the game towards
  a new monetization scheme mostly based on cosmetics and this has always felt a
  bit ugly pay-to-win to me, so it's time for it to go. Note that the
  functionality is still in there if anyone wants to support it in mods.
- Massively cleaned up code related to rendering and window systems (OpenGL,
  SDL, etc). This code had been growing into a nasty tangle for 15 years
  attempting to support various old/hacked versions of SDL, etc. I ripped out
  huge chunks of it and put back still-relevant pieces in a much more cleanly
  designed way. This should put us in a much better place for supporting various
  platforms and making graphical improvements going forward.
  `ballistica/base/app_adapter/app_adapter_sdl.cc` is an example of the now
  nicely implemented system.
- The engine now requires OpenGL 3.0 or newer on desktop and OpenGL ES 3.0 or
  newer on mobile. This means we're cutting off a few percent of old devices on
  Android that only support ES 2, but ES 3 has been out for 10 years now so I
  feel it is time. As mentioned above, this allows massively cleaning up the
  graphics code which means we can start to improve it. Ideally now the GL
  renderer can be abstracted a bit more which will make the process of writing
  other renderers easier.
- Removed gamma controls. These were only active on the old Mac builds anyway
  and are being removed from the upcoming SDL3, so if we want this sort of thing
  we should do it through shading in the renderer now.
- Implemented both vsync and max-fps for the SDL build of the game. This means
  you can finally take advantage of that nice high frame rate monitor on your
  PC. Vsync supports 'Disable', 'Enabled' and 'Auto', which attempts to use
  'adaptive' vsync if available, and no vsync otherwise.
- Spent some time tuning a few frame-timing mechanisms, so motion in the game
  should appear significantly smoother in some cases. Please let me know if it
  ever appears *less* smooth than before or if you see what looks like weird
  speed changes which could be timing problems.
- Debug speed adjustments are now Ctrl-plus or Ctrl-minus instead of just plus
  or minus. This makes these safer in case we want to enable them in regular
  builds at some point.
- Flashing things in the game (powerups about to disappear, etc.) now flash at a
  consistent rate even on high frame rate setups.
- Renamed Console to DevConsole, and added an option under advanced settings to
  always show a 'dev' button onscreen which can be used to toggle it. The
  backtick key still works also for anyone with a keyboard. I plan to add more
  functionality besides just the Python console to the dev-console, and perhaps
  improve the Python console a bit too (add support for on-screen keyboards,
  etc.)
- The in-app Python console text is now sized up on phone and tablet devices,
  and is generally a bit larger everywhere.
- Added an API to define DevConsole tabs via Python. Currently it supports basic
  buttons and text, but should be easy to expand to whatever we need. See
  `babase/_devconsole.py`. It should be easy to define new tabs via plugins/etc.
- Cleaned up onscreen keyboard support and generalized it to make it possible to
  support other things besides widgets and to make it easier to implement on
  other platforms.
- Added onscreen keyboard support to the in-app Python console and added an Exec
  button to allow execing it without a return key on a keyboard. The cloud
  console is probably still a better way to go for most people but this makes at
  least simple things possible without an internet connection for most Android
  users.
- Pressing esc when the DevConsole is in its small form now dismisses it
  instead of toggling it to its large form.
- Added some high level functionality for copying and deleting feature-sets to
  the `spinoff` tool. For example, to create your own `poo` feature-set based on
  the existing `template_fs` one, do `tools/spinoff fset-copy template_fs poo`.
  Then do `make update` and `make cmake` to build and run the app, and from
  within it you should be able to do `import bapoo` to get at your nice shiny
  poo feature-set. When you are done playing around, you can do `tools/spinoff
  fset-delete poo` to blow away any traces of it.
- Public builds now properly reconstruct the CMakeLists.txt file for project
  changes.
- Efrocache now supports a starter-archive when building server builds. This
  means that if you do something like `make clean; make
  prefab-server-release-build` you should see just a few file downloads
  happening instead of the hundreds that would happen before, which should be
  significantly faster & more efficient.
- Updated internal Python builds for Apple & iOS to 3.11.5, and updated a few
  dependent libraries as well (OpenSSL bumped from 3.0.8 to 3.0.10, etc.).
- Cleaned up the `babase.quit()` mechanism. The default for the 'soft' arg is
  now true, so a vanilla `babase.quit()` should now be a good citizen on mobile
  platforms. Also added the `g_base->QuitApp()` call which gives the C++ layer
  a high level equivalent to the Python call.
- (build 21326) Fixed an uninitialized variable that could cause V1 networking
  to fail in some builds/runs (thanks Rikko for the heads-up).
- (build 21327) Fixed an issue that could cause the app to pause for 3 seconds
  at shutdown.
- Worked to improve sanity checking on C++ RenderComponents in debug builds to
  make it easier to use and avoid sending broken commands to the renderer. Some
  specifics follow.
- RenderComponents (C++ layer) no longer need an explicit Submit() at the end;
  if one goes out of scope not in the submitted state it will implicitly run a
  submit. Hopefully this will encourage concise code where RenderComponents are
  defined in tight scopes.
- RenderComponents now have a ScopedTransform() call which can be used to push
  and pop the transform stack based on C++ scoping instead of the old
  PushTransform/PopTransform. This should make it harder to accidentally break
  the transform stack with unbalanced components.
- Fixes an issue related to incorrect die-message handling by hockey pucks (fix
  #617). Thanks EraOSBeta!
- Fixes an issue where clamped player-name would display incorrectly if extra
  spaces are present (fix #618). Thanks vishal332008!
- Fixes an issue where King of the Hill scoreboard did not display immediately
  (fix #614). Thanks heLlow-step-sis!
- Fixes an issue where CTF flag return counters could get stuck (fix #584).
  Thanks SoK05 and Dliwk!
- In cases where there's no browser available, the v2 account sign-in URL can
  now be tapped to copy it (Thanks vishal332008!).
- Removed the bits from `babase.app` that were deprecated in 1.7.27. I know that
  was only one version ago, but this version has been cooking for a while now.
- Visual Studio projects have been updated to target Visual Studio 2022.
- Now that all our compilers support it, updating from the C++17 standard to
  C++20. This will allow a few useful things such as being able to pack 8 bools
  into 1 byte.
- Created a custom icon for BallisticaKit (previously it was just the BombSquad
  icon with an ugly 'C' on it). BombSquad itself will still have the BombSquad
  icon.
- Changed `AppState.NOT_RUNNING` to `AppState.NOT_STARTED` since not-running
  could be confused with a state such as paused.
- Changed the general app-state terms 'pause' and 'resume' to 'suspend' and
  'unsuspend'. (note this has nothing to do with pausing in the game which is
  still called pausing). The suspend state is used by mobile versions when
  backgrounded and basically stops all activity in the app. I may later add
  another state called 'paused' for when the app is still running but there is
  an OS dialog or ad or something in front of it. Though perhaps another term
  would be better to avoid confusion with the act of pausing in the game
  ('inactive' maybe?).
- Fixed an issue that could cause a few seconds delay when shutting down if
  internet access is unavailable.
- Generalized the UI system to accept a delegate object, of which UIV1 is now
  one. In the future this will allow plugging in UIV2 instead or other UI
  systems.
- Headless builds now plug in *no* ui delegate instead of UIV1, so one must
  avoid calling UI code from servers now. This should reduce server resource
  usage a bit. Please holler if this causes non-trivial problems. In general,
  code that brings up UI from gameplay contexts should check the value of
  `ba.app.env.headless` and avoid doing so when that is True.
- Cleaned up quit behavior a bit more. The `babase.quit()` call now takes a
  single `babase.QuitType` enum instead of the multiple bool options it took
  before. It also takes a `confirm` bool arg which allows it to be used to bring
  up a confirm dialog.
- Clicking on a window close button to quit no longer brings up a confirm dialog
  and instead quits immediately (though with a proper graceful shutdown and a
  lovely little fade).
- Camera shake is now supported in network games and replays. Somehow I didn't
  notice that was missing for years. The downside is this requires a server to
  be hosting protocol 35, which cuts off support for 1.4 clients. So for now I
  am keeping the default at 33. Once there a fewer 1.4 clients around we can
  consider changing this (if everything hasn't moved to SceneV2 by then).
- Added a server option to set the hosting protocol for servers who might want
  to allow camera shake (or other minor features/fixes) that don't work in the
  default protocol 33. See `protocol_version` in `config.yaml`. Just remember
  that you will be cutting off support for older clients if you use 35.
- Fixed a bug with screen-messages animating off screen too fast when frame
  rates are high.
- Added a proper graceful shutdown process for the audio server. This should
  result in fewer ugly pops and warning messages when the app is quit.
- Tidied up some keyboard shortcuts to be more platform-appropriate. For
  example, toggling fullscreen on Windows is now Alt+Enter or F11.
- Fancy rebuilt Mac build should now automatically sync its frame rate to the
  display its running on (using CVDisplayLinks, not VSync).
- Mac build is now relying solely on Apple's Game Controller Framework, which
  seems pretty awesome these days. It should support most stuff SDL does and
  with less configuring involved. Please holler if you come across something
  that doesn't work.
- Mac build is also now using the Game Controller Framework to handle keyboard
  events. This should better handle things like modifier keys and also will
  allow us to use that exact same code on the iPad/iPhone version.
- OS key repeat events are no longer passed through the engine. This means that
  any time we want repeating behavior, such as holding an arrow key to move
  through UI elements, we will need to wire it up ourselves. We already do this
  for things like game controllers however, so this is more consistent in a way.
- Dev console no longer claims key events unless the Python tab is showing and
  there is a hardware keyboard attached. This allows showing dev console tabs
  above gameplay without interfering with it.
- Added clipboard paste support to the dev console python terminal.
- Added various text editing functionality to the dev console python terminal
  (cursor movement, deleting chars and words, etc.)
- Internal on-screen-keyboard now has a cancel button (thanks vishal332008!)
- Public servers list now shows 'No servers found' if there are no servers to
  show instead of just remaining mysteriously blank (thanks vishal332008!)
- Players are now prevented from rejoining a session for 10 seconds after they
  leave to prevent game exploits. Note this is different than the existing
  system that prevents joining a *party* for 10 seconds; this covers people
  who never leave the party (Thanks EraOSBeta!).
- Fixes an issue where servers could be crashed by flooding them with join
  requests (Thanks for the heads-up Era!).
- The engine will now ignore empty device config dicts and fall back to
  defaults; these could theoretically happen if device config code fails
  somewhere and it previously would leave the device mysteriously inoperable.
- The game will now show <unset> for controls with no bindings in the in-game
  guide and controller/keyboard config screens.
- Fixed a crash that could occur if SDL couldn't find a name for connected
  joystick.
- Simplified the app's handling of broken config files. Previously it would do
  various complex things such as offering to edit the broken config on desktop
  builds, avoiding overwriting broken configs, and automatically loading
  previous configs. Now, if it finds a broken config, it will simply back it up
  to a .broken file, log an error message, and then start up normally with a
  default config. This way, things are more consistent across platforms, and
  technical users can still fix and restore their old configs. Note that the app
  still also writes .prev configs for extra security, though it no longer uses
  them for anything itself.
- Converted more internal engine time values from milliseconds to microseconds,
  including things like the internal EventLoop timeline. Please holler if you
  notice anything running 1000x too fast or slow. In general my strategy going
  forward is to use microseconds for exact internal time values but to mostly
  expose float seconds to the user, especially on the Python layer. There were
  starting to be a few cases were integer milliseconds was not enough precision
  for internal values. For instance, if we run with unclamped framerates and hit
  several hundred FPS, milliseconds per frame would drop to 0 which caused some
  problems. Note that scenev1 will be remaining on milliseconds internally for
  compatibility reasons. Scenev2 should move to microseconds though.
- The V2 account id for the signed in account is now available at
  `ba*.app.plus.accounts.primary.accountid` (alongside some other existing
  account info).
- (build 21585) Fixed an issue where some navigation key presses were getting
  incorrectly absorbed by text widgets. (Thanks for the heads-up Temp!)
- (build 21585) Fixed an issue where texture quality changes would not take
  effect until next launch.
- Added a 'glow_type' arg to `bauiv1.textwidget()` to adjust the glow used when
  the text is selected. The default is 'gradient' but there is now a 'uniform'
  option which may look better in some circumstances.

### 1.7.27 (build 21282, api 8, 2023-08-30)

- Fixed a rare crash that could occur if the app shuts down while a background
  thread is making a web request. The app will now try to wait for any such
  attempts to complete.
- Fixed a bug where PlayerSpaz used `bs.apptime()` where `bs.time()` should have
  been used (thanks EraOSBeta!).
- Added `babase.app.env` which is a type-friendly object containing various
  environment/runtime values. Values directly under `app` such as
  `babase.app.debug_build` will either be consolidated here or moved to classic
  if they are considered deprecated.
- Started using Python's `warnings` module to announce deprecations, and turned
  on deprecation warnings for the release build (by default in Python they are
  mostly only on for debug builds). This way, when making minor changes, I can
  keep old code paths intact for a few versions and warn modders that they
  should transition to new code paths before the old ones disappear. I'd prefer
  to avoid incrementing api-version again if at all possible since that is such
  a dramatic event, so this alternative will hopefully allow gently evolving
  some things without too much breakage.
- Following up on the above two entries, several attributes under `babase.app`
  have been relocated to `babase.app.env` and the originals have been given
  deprecation warnings and will disappear sometime soon. This includes
  `build_number`, `device_name`, `config_file_path`, `version`, `debug_build`,
  `test_build`, `data_directory`, `python_directory_user`,
  `python_directory_app`, `python_directory_app_site`, `api_version`, `on_tv`,
  `vr_mode`, `toolbar_test`, `arcade_mode`, `headless_mode`, `demo_mode`, and
  `protocol_version`.
- Reverting the Android keyboard changes from 1.7.26, as I've received a few
  reports of bluetooth game controllers now thinking they are keyboards. I'm
  thinking I'll have to bite the bullet and implement something that asks the
  user what the thing is to solve cases like that.
- Added tags allowing easily stripping code out of spinoff projects when a
  specific feature-set is not present. For example, to strip lines out when
  feature-set 'foo' is not present, surround them by lines containing
  `__SPINOFF_REQUIRE_FOO_BEGIN__` and `__SPINOFF_REQUIRE_FOO_END__`.

### 1.7.26 (build 21259, api 8, 2023-08-29)

- Android should now be better at detecting hardware keyboards (you will see
  'Configure Keyboard' and 'Configure Keyboard P2' buttons under
  Settings->Controllers if a hardware keyboard is detected). It can be a bit
  tricky distinguishing between gamepad type devices and keyboards on Android,
  so please holler if you have a gamepad that now suddenly thinks it is a
  keyboard or anything like that.
- Various general improvements to the pcommand (project command) system.
- Modules containing pcommand functions are now named with an 's' - so
  `pcommands.py` instead of `pcommand.py`. `pcommand.py` in efrotools is now
  solely related to the functioning of the pcommand system.
- Implemented the `pcommandbatch` system, which is a way to run pcommands using
  a simple local server/client architecture, and set up key build targets to use
  that by default instead of regular pcommand. In some cases, such as when
  assembling build assets, this can speed things up by 5x or so. Run `make
  pcommandbatch_speed_test` to see what the theoretical biggest speedup is on
  your system. If you run into any problems that seem to be related to this, you
  can disable it by setting env var `BA_PCOMMANDBATCH_DISABLE=1` which will
  cause everything to go use regular old pcommand. See docs in
  `tools/efrotools/pcommandbatch.py` for more info.
- Renamed the various `App` C++ classes to `AppAdapter` which better represents
  their current intended role. They are not a general interface to app
  functionality, but rather adapt the app to a particular paradigm or api (VR,
  Headless, SDL GUI, etc.). Also am trying to move any functionality out of
  those classes that does not fit that definition.
- Started cleaning up the app shutdown process. This will allow the app to
  gracefully run tasks such as syncing account data to the cloud or disk or
  properly closing the audio system when shutting down. It also means there
  should be more consistent use of the 'Quit?' confirm window. Please holler if
  you see any odd behavior when trying to quit the app.
- Unix TERM signal now triggers graceful app shutdown.
- Added `app.add_shutdown_task()` to register coroutines to be run as part of
  shutdown.
- Removed `app.iircade_mode`. RIP iiRcade :(.
- Changed `AppState.INITIAL` to `AppState.NOT_RUNNING`, added a
  `AppState.NATIVE_BOOTSTRAPPING`, and changed `AppState.LAUNCHING` to
  `AppState.INITING`. These better describe what the app is actually doing while
  in those states.

### 1.7.25 (build 21211, api 8, 2023-08-03)

- Fixed an issue where the main thread was holding the Python GIL by default in
  monolithic builds with environment-managed event loops. This theoretically
  could have lead to stuttery performance in the Android or Mac builds.
- Did a bit of cleanup on `baenv.py` in preparation for some additional setup it
  will soon be doing to give users more control over logging.
- `getconfig` and `setconfig` in `efrotools` are now `getprojectconfig` and
  `setprojectconfig` (to reflect the file name changes that happened in 1.7.20).
- The efrocache system (how assets and prebuilt binaries are downloaded during
  builds) now uses a `efrocache_repository_url` value in
  `config/projectconfig.json` instead of being hard-coded to my server. This
  makes it possible to theoretically set up mirror servers. I currently keep the
  cache pruned to the last few months worth of files but theoretically someone
  could set up a server that never gets pruned and contains all history from now
  until forever. Efrocache is basically just a big pile of files organized by
  their hashes (see `tools/efrotools/efrocache.py` for details).
- On a related note, the .efrocachemap file now just contains hashes instead of
  full urls per file (which were based on those hashes anyway).
- The default efrocache file location is now `.cache/efrocache` instead of
  `.efrocache`. Feel free to blow away any `.efrocache` dir if you still have
  one (or move it to the new path to avoid having to download things again).
- It is now possible to set an `EFROCACHE_DIR` env var to tell efrocache to
  store its local files somewhere besides the per-project default of
  `.cache/efrocache`. This can save a lot of download time if you want to share
  it between multiple repos or are doing full cleans/rebuilds a lot (if it is
  outside the project dir it won't get blown away during cleans). Efrocache dirs
  are universal (again its just a big pile of files organized by hash) so there
  should be no issues sharing cache dirs. Another nice side effect of
  maintaining a single local efrocache dir is that anything you've ever built
  will still be buildable; otherwise if your build tries to download very old
  cache files they may no longer be available on my efrocache server.
- Hardened efrocache code a bit so that failures during downloads or
  decompresses are less likely to leave problematic half-made stuff lying
  around. Namely, things are now always downloaded or decompressed into temp
  dirs and only moved into their final locations once that completes
  successfully. Its extra important to be safe now that its possible to share
  local efrocache dirs between projects or otherwise keep them around longer.
- Experimenting a bit with adding support for
  [Pyright](https://github.com/microsoft/pyright) type-checking. This could
  theoretically allow for a really great interactive Python environment in
  Visual Studio Code (and potentially other editors), so am seeing if it is
  worth officially supporting in addition to or as a replacement for Mypy. See
  `tools/pcommand pyright`

### 1.7.24 (build 21199, api 8, 2023-07-27)

- Fixed an issue where respawn icons could disappear in epic mode (Thanks for
  the heads-up Rikko!)
- The `BA_ENABLE_IRONY_BUILD_DB` optional build env-var is now
  `BA_ENABLE_COMPILE_COMMANDS_DB` since this same functionality can be used by
  clangd or other tools. Originally I was using it for Irony for Emacs; hence
  the old name.
- Due to the cleanup done in 1.7.20, it is now possible to build and run
  Ballistica as a 'pure' Python app consisting of binary Python modules loaded
  by a standard Python interpreter. This new build style is referred to as
  'modular'. The traditional form of the app, where we bootstrap Python
  ourselves inside a standalone binary, is called 'monolithic'. To build and run
  Ballistica in modular form, you can do `make cmake-modular` or `make
  cmake-modular-server`. This should make it easier to use certain things like
  Python debuggers with Ballistica. While I expect most builds of the engine to
  remain monolithic, this may become the default for certain situations such as
  server builds or possibly Linux builds if it seems beneficial. We'll see.
  Modular mode should work on Linux and Mac currently; other platforms remain
  monolithic-only for now.
- Changed builds such as `cmake` and `cmake-server` to be more like the new
  `cmake-monolithic-*` builds; there is now a `staged` dir that built binaries
  are symlinked into instead of just dumping a `ba_data` into the cmake build
  dir. This keeps things a bit cleaner with fewer build-related files
  interspersed with the stuff that Ballistica expects to be there at runtime.
  This also allows an elegant `-dist` flag to be used with the staging command
  to copy files instead of symlinking them.
- Changed path wrangling a bit in baenv.py. All ballistica Python paths
  (including python-site-packages) are now placed *before* any other existing
  Python paths. This should provide a more consistent environment and means
  Ballistica will always use its own version of things like yaml or certifi or
  typing_extensions instead of ones the user has installed via pip. Holler if
  you run into any problems because of this and we can make an option to use the
  old behavior where Ballistica's app and site paths get placed at the end.
- It is now possible to manually run the app loop even on monolithic builds;
  just do `PYTHONPATH=ba_data/python ./ballisticakit -c "import baenv;
  baenv.configure(); import babase; babase.app.run()"`. This is basically the
  same thing modular builds are doing except that they use a regular Python
  interpreter instead of the ballisticakit binary.
- Cleaned up the `tools/pcommand stage_assets` command. It now always expects a
  separate `-debug` or `-release` arg. So old commands such as `tools/pcommand
  stage_assets -win-Win32-Debug .` now look like `tools/pcommand stage_assets
  -win-Win32 -debug .`. Please holler if you run into any broken asset-staging
  calls in the Makefile/etc.
- `FeatureSet.has_native_python_module` has been renamed to
  `FeatureSet.has_python_binary_module` to be more consistently with related
  functionality.
- Renamed `stage_assets` to `stage_build` and the module it lives in from
  `assetstaging` to simply `staging`. The staging stuff now covers more things
  than simply asset files so this is a more accurate name.
- Added `babase.fatal_error()`. Mod code should generally never use this, but it
  can be useful for core engine code to directly and clearly point out problems
  that cannot be recovered from (Exceptions in such cases can tend to be
  'handled' which leads to a broken or crashing app).

### 1.7.23 (build 21178, api 8, 2023-07-19)

- Network security improvements. (Thanks Dliwk!)
- You can now double click a chat message to copy it. (Thanks Vishal332008!)
- Android's audio library has been updated to the latest version (and is now
  much easier for me to keep up to date). Please holler if you run into anything
  wonky related to audio.
- Updated our C json handling code to the latest version of cJSON. Should fix
  some potential vulnerabilities.

### 1.7.22 (build 21165, api 8, 2023-07-11)

- Fixed a very rare race condition when launching threads or sending synchronous
  cross-thread messages. This was manifesting as one out of several thousand
  server launches hanging.
- Changed health box from a red cross to a green cross (turns out games aren't
  supposed to use red crosses for health for legal reasons).
- Cleaned up how Android sets up its OpenGL context; it should be more flexible
  with the config formats it allows may might fix rare cases of graphics setup
  failing (such as with latest Android emulator for me). Please holler if you
  see any graphics wonkiness with this update.
- Added SoK's explodinary icon to the game's custom text drawing because SoK is
  awesome.
- (build 21165) Fixed an issue on Android that could lead to crashes if device
  events occurred very early at launch (button presses, joystick movement, etc.)

### 1.7.21 (build 21152, api 8, 2023-06-27)

- Fixed an issue where server builds would not always include collision meshes.
- Upgraded Python to 3.11.4 on Android builds.
- Cleaned up the language subsystem and the process for applying app-config
  changes a bit. Please holler if you see weirdness in either.
- QR code textures now have a soft limit of 64 bytes for their addresses.
  Warnings will be given for longer addresses up to 96 bytes at which point qr
  code creation will fail. This should keep the images reasonably readable and
  avoids a crash that could occur when more data was provided than could
  physically fit in the qr code.
- `PotentialPlugin` has been renamed to `PluginSpec` and the list of them
  renamed from `babase.app.plugins.potential_plugins` to
  `babase.app.plugins.plugin_specs`.
- Added a simpler warning message when plugins are found that need to be updated
  for the new api version.
- Previously, the app would only check api version on plugins when initially
  registering them. This meant that once a plugin was enabled, the app would
  always try to load it even if api version stopped matching. This has been
  corrected; now if the api version doesn't match it will never be loaded.
- Fixed an error where plugins nested more than one level such as
  `mypackage.myplugin.MyPlugin` would fail to load.
- Removed the `display_name` attr from the `PluginSpec` class, as it was simply
  set to `class_path`. It seems that referring to plugins simply by their
  class-paths is a reasonable system for now.
- Added `enabled`, `loadable`, `attempted_load` and `plugin` attrs to the
  `PluginSpec` class. This should make it easier to interact with the overall
  app plugin situation without having to do hacky raw config wrangling.
- Plugins should now show up more sensibly in the plugins UI in some cases. For
  example, a plugin which was previously loading but no longer is after an
  api-version change will still show up in the list as red instead of not
  showing up at all.

### 1.7.20 (build 21140, api 8, 2023-06-22)

- This seems like a good time for a `refactoring` release in anticipation of
  changes coming in 1.8. Basically this means that a lot of things will be
  getting moved or renamed, though their actual functionality should remain
  mostly the same. This will allow modders to prepare for some of what is coming
  in 1.8 without having to worry about functionality changing also. Hopefully
  this will be easier than dumping everything at once when 1.8.0 drops.
- Bumped api-version from 7 to 8. There will be enough breaking changes here
  that I think it's a good thing to force modders to explicitly check/update
  their stuff.
- Started work on the `ba.app.components` subsystem which will be used by
  different app-modes, plugins, etc. to override various app functionality.
- Removed telnet support. This never worked great, has been disabled in server
  builds for a while now, and cloud console mostly eliminates its use case.
- Added the `baclassic` package. As more modern stuff like app-modes,
  squads-mode, and scene-versions start to come online, code specific to more
  hard-coded classic ways of doing things will get migrated here to keep things
  clean and maintainable. Though there are no plans to remove classic
  functionality from the game anytime soon, this functionality may become
  unavailable in some contexts such as when modding cloud servers.
- Added a `baclassic.ClassicSubsystem` singleton accessible as `ba.app.classic`.
  Various older bits from `ba.app` and elsewhere will start to be migrated
  there. Note that the value for `ba.app.classic` can be None if classic is not
  present, so code should try to handle that case cleanly when possible.
- Moved a number of attributes and methods from `ba.app` to `ba.app.classic`.
  This includes things like `spaz_appearances`, `campaigns`, and `maps`.
- `ba.app.accounts_v1` is now `ba.app.classic.accounts`.
- `ba.app.accounts_v2` is now `ba.app.accounts`. Going forward, most all account
  functionality should go through this native v2 stuff.
- 'Model' and 'CollideModel' are now known as 'Mesh' and 'CollisionMesh'
  respectively. I've been wanting to make this change for a while since that
  more accurately describes what is currently stored in a .bob/.cob file. I
  would like to reserve the term 'Model' for use in the future; probably for
  something that can represent multiple meshes, collision-meshes, shading, etc.
  wrapped up into a single unit. To update your code for this change, just
  search for all variations of 'model', 'Model', 'collide_model', '
  CollideModel', etc. and replace them with the equivalent ' Mesh' or
  'CollisionMesh' forms. There should be no remaining uses of 'model' in
  ballistica currently so you should be able to track everything down this way.
- Added the `bascenev1` package. Scene-versions are a major upcoming feature in
  1.8 which for the first time will allow us to make substantial additions and
  changes to low-level game-related types such as nodes, models, and textures
  without breaking backwards compatibility. (bascenev2, etc.) The first step of
  this process will be to move all existing gameplay types into `bascenev1`. So
  instead of looking like: `import ba; ba.newnode()`, gameplay code might look
  more like `import bascenev1 as bs; bs.newnode()` (Wheeee 'bs' is back!).
- Added the `bauiv1` package. This contains all of the existing user-interface
  functionality. Similar to `bascenev1`, most existing UI code now uses the
  convention `import bauiv1 as bui`. This versioning will allow us to evolve
  nicer UI systems in the future (bauiv2, etc.) while keeping existing UIs
  functional.
- Many common bits from `ba` are now available from `bascenev1` and/or `bauiv1`.
  For instance, `bascenev1.app` and `bauiv1.app` are the same as `ba.app`. The
  goal is that most gameplay related modules should only need to import
  `bascenev1` and most UI related modules only `bauiv1` to keep things as simple
  as possible. The `ba` package is now mainly a common repository of
  functionality for these client-facing packages to pull from and should not
  often need to be used directly.
- There is no longer a 'ui' context. Previously, lots of common functionality
  would differ in behavior when executed under the 'ui' context. For example,
  `ba.screenmessage()` under the 'ui' context would simply print to the local
  device's screen, whereas when called under a game hosting context it would
  result in messages sent to all game clients. Now, however, there are instead
  unique versions for gameplay (`bascenev1.screenmessage()`) and ui
  (`bauiv1.screenmessage()`). These versions may differ in arguments and
  functionality; see docs for details. In general, the `ui` versions no longer
  care what context they are running under; their results will always just apply
  to the local device.
- The `ba.Context` class has been reworked a bit and is now `ba.ContextRef` to
  more accurately describe what it actually is. The default constructor
  (`ba.ContextRef()`) will grab a reference to the current context. To get a
  context-ref pointing to *no* context, do `ba.ContextRef.empty()`. UI stuff
  will now insist on being run with no context set. To get references to
  Activity/Session contexts, use the context() methods they provide.
- The following have been split into `bascenev1` and `bauiv1` versions:
  `screenmessage()`, `gettexture()`, `getsound()`, `getmesh()`,
  `getcollisionmesh()`, `getdata()`.
- The `_bainternal` module (the closed source parts of the app) is now the
  `baplus` package. There were too many things with 'internal' in the name and
  it was starting to get confusing. Also, the goal is for this to be an optional
  thing at some point and I feel 'plus' better fits that role; ' internal'
  sounds like something that is always required.
- Added the general concept of 'feature-sets' to the build system. A feature-set
  consists of a high level subset of the app source that can be included or
  excluded for different builds. The current list of feature-sets is `scene_v1`,
  `ui_v1`, `classic`, and `plus`. Tests are being added to ensure that
  feature-sets remain cleanly independent of eachother and also that the app can
  be built and run without *any* feature-sets present. Stay tuned for more info
  as things evolve, but the general idea is that feature-sets will allow us to
  isolate and test new functionality in an efficient way and also will allow
  'spinoff' projects to strip out parts of the app they don't need or add in new
  custom parts on the top of the base set. Modders interested in ' total
  conversions' may want to keep an eye on this.
- There is no longer a standalone `ba.playsound()` function. Both ui-sounds (
  acquired via `bauiv1.getsound()` and scene-sounds (acquired via
  `bascenev1.getsound()`) now have a play() method on them for this purpose. So
  just search for any instances of 'playsound' in your code and change stuff
  like `ba.playsound(ba.getsound('error'))` to `bs.getsound('error').play()`.
  Playing sounds in timers is now especially nicer looking; instead of
  `ba.timer(1.0, ba.Call(ba.playsound, my_sound))` you can now simply do
  `bs.timer(1.0, my_sound.play)`
- Since time functionality needs to be split between ui and scene versions
  anyway, I'm taking the opportunity to revise ballistica's time concepts. I
  revamped these in 1.5, and, after working with them for a few years, I feel
  that having a single time(), timer(), and Timer() call with a variety of
  arguments influencing behavior is unwieldy, so I'll be splitting things out
  into a few separate and simplified versions. Details follow.
- There is now the concept of 'app-time'. This was previously called '
  real-time'. It is basically time that has elapsed while the app is actively
  running. It never jumps ahead or goes backwards and it stops progressing while
  the app is suspended (which is why I feel the term 'real-time' was a bit
  misleading).
- `ballistica::GetRealTime()` in the C++ layer is now
  `ballistica::GetAppTimeMillisecs()`.
- App-time is now stored internally in microseconds instead of milliseconds, and
  there is a `ballistica::GetAppTimeMicrosecs()` call to retrieve the full
  resolution value.
- A number of calls, including the various time/timer functions listed below,
  now always accept time as float seconds and no longer accept a ba.TimeFormat
  value to do otherwise. TimeFormat was basically a way to transition elegantly
  from milliseconds to seconds everywhere, but it has been long enough now that
  we should simplify things. If you are passing
  timeformat=ba.TimeFormat.MILLISECONDS anywhere, simply divide your value by
  1000 now instead to make it seconds.
- In Python there is now an `apptime()` function to get current app-time in
  seconds, an `apptimer()` function to set a timer based on app-time, and an
  `AppTimer()` class to get an adjustable/cancelable timer. There is also an
  `AppTime` type which is technically just float but which can be used by
  type-checkers to keep these time values from being accidentally mixed with
  others. All of these are available in `ba`, `bauiv1`, and `bascenev1`.
- There is now the concept of `display-time` which is a value that progresses
  *mostly* at the same speed as app-time, but in a way that tries to advance at
  a constant rate per local frame drawn, which is useful for visual purposes
  such as UI animations. Trying to instead use app-time in these situations may
  lead to visual jitters since actual times between frame draws may not always
  be constant. Display-time avoids this problem, trading off technical time
  accuracy for visual smoothness. Be aware that display-time updates may be very
  sparse (like 10 per second) if the app is running in headless mode.
- There is now a `displaytime()` function to get current display-time in
  seconds, a `displaytimer()` function to set a timer based on display-time, and
  a `DisplayTimer()` class for an adjustable timer. `DisplayTime` is the custom
  type for these time values (though again, outside of the type-checker it is
  simply a float).
- Within scenes, there is the concept of 'scene-time' or simply just 'time'.
  This was previously called 'sim-time' and is the default time value that most
  gameplay code should deal with. When speeding up or slowing down or pausing a
  game, it is the rate of scene-time progression that is actually changing.
- The `bascenev1.time()` function now gets the current scene-time in seconds,
  the `bascenev1.timer()` function sets a timer based on scene-time, and
  `bascenev1.Timer()` class gives an adjustable timer. `bascenev1.Time` is the
  custom type for these time values (though again, outside of the type-checker,
  it is simply a float). These names are the same as ballistica's previous
  unified time calls, but they no longer have the options to return values in
  milliseconds or operate on other time types. Just do `int(bs.time() * 1000)`
  if you need milliseconds.
- The 'base-time' concept within scenes remains. Base-time can be thought of as
  a metronome - it progresses constantly for a scene even if the scene is paused
  or sped up or slowed down. Some factors, however, can still cause it to speed
  up or slow down, including changing playback rate in a replay or excess cpu
  load causing it to progress slower than normal.
- There is now a `bascenev1.basetime()` function to get the current base-time in
  seconds, a `bascenev1.basetimer()` call to set a timer using base-time, and a
  `bascenev1.BaseTimer` class for an adjustable timer. `bascenev1.BaseTime` is
  the custom type for these values, though again it is simply a float outside of
  the type checker.
- Reworked frame scheduling to be much more general and no longer assume 60fps (
  basically using the new 'display-time' concept). The engine should now be
  better at maintaining smooth looking animation at other frame-rates. Please
  holler if you see otherwise. Note this doesn't affect the issue where pure SDL
  builds like PC/Linux are locked to 60fps; that's a separate thing.
- You can set env-var `BA_DEBUG_LOG_DISPLAY_TIME=1` to get display-time stat
  logs to make sure things are working smoothly on your setup.
- The engine no longer requires that ba_data and other required files exist in
  the current working dir. This assumption meant the engine would at some point
  `chdir()` to where those files live, which felt dirty and complicated passing
  command line args or using ballistica functionality as part of scripts. There
  is now `ba.app.data_directory` which shows where the app is looking for its
  stuff. It is also now possible to specify this directory on the command-line
  via `--data-dir` or `-d`. Note that some platforms/setups may choose to
  `chdir()` to that dir *before* spinning up the engine (to get clean relative
  paths in stack traces/etc.), but the engine itself no longer forces this.
- The `-cfgdir` command-line arg has been renamed to be either `--config-dir` or
  `-C`.
- The `-exec` command-line arg has been renamed to be either `--exec` or `-e`.
- Added a command arg accessible via `--command` or `-c`. Unlike the exec arg
  which runs as part of the app event loop, this command runs *instead* of the
  normal event loop. It can be thought of as analogous to the `-c` arg for the
  Python interpreter. This provides a clean way to do things like introspect
  ballistica's binary modules without having to worry about data files being
  present or about exiting the app after the command runs. The app simply
  bootstraps its Python interpreter, runs this command, and then exits.
- Moved bootstrapping code from a few different places such as ba._bootstrap to
  a standalone `baenv` module. Calling `baenv.configure()` will set up various
  Python things such as script paths, logging, stdout redirection, and signal
  handling. Default runs of the app will do this as the very first thing, but it
  will also be possible to skip this and use ballistica functionality in a more
  'vanilla' Python environment. Running ballistica in the following way should
  be essentially the same as a 'default' run: `PYTHONPATH=ba_data/python
  ./ballisticakit -c 'import baenv; baenv.configure(); import ba;
  ba.app.run()'`.
- Related to the above, it is now possible for `ba.app.python_directory_app`,
  `ba.app.python_directory_user`, and `ba.app.python_directory_app_site` to be
  None if ballistica is being run in a non-standard environment setup. Just
  something to watch out for.
- The `ba` module is no longer imported by default. Since most modding will go
  through other modules now such as `bascenev` or `bauiv1` it seemed odd to be
  importing only `ba`.
- Starting to move the 'spinoff' system into the public repo (things like
  tools/spinoff and tools/batools/spinoff). This is what will be used to make
  filtered standalone versions of ballistica. More on this soon.
- The `ba` module is now called `babase` and is now just a feature-set like any
  other, which simplifies a lot of project logic. It can even be removed from
  spinoff projects, though in practice it makes little sense to do so.
- Python dummy-modules are now always generated on an as-needed basis (when
  running things like `make mypy`) and live in build/dummymodules instead of
  under assets src.
- Added a help command accessible via '--help' or '-h'. Prints available command
  line args/etc.
- Mods dir can now be overridden via '--mods-dir' or '-m' command line args.
- Ballistica has been updated to use Python 3.11 (with all bundled Python
  versions set to 3.11.3).
- Cleaned up bundled Python builds a bit; they now include a number of
  previously-not-included modules such as the rather tricky to compile 'ctypes'.
  Also some modules that relied on native parts that we are not building have
  been filtered out. If you come across any bundled modules that don't import or
  there are any standard modules that you would like to have which are currently
  excluded, please holler.
- Fixes an issue where holding a key while bringing up the chat window could
  leave the player moving in the same direction.
- The ballistica project config file has been renamed from 'config/config.json'
  to 'config/projectconfig.json'. There's a fair amount of other stuff in the
  config dir these days so this helps keep things clear.
- The resources directory is now 'src/resources' (though this is mostly not
  present in the public repo as of yet, but it should appear at some point).
- Similarly, the assets directory is now 'src/assets' and assets get built to '
  build/assets'. This simplifies a lot of project logic in terms of which files
  get blown away during cleans, which get ignored by syncs, etc. (a single big
  src and build dir is simpler than lots of little ones).
- Shortened some names for meta-generated sources. Something like '
  ballistica/generated/python_embedded/foo.inc' might now look more like '
  ballistica/mgen/pyembed/foo.inc'. Some include paths were starting to get
  ridiculously long so this will save a bit of space, especially as
  meta-generated code is set to become a bigger deal soon.
- Renamed BallisticaCore to BallisticaKit. This is simply the default project
  name and is replaced by an actual project name such as 'BombSquad' in spun-off
  projects. Because there is now a 'core' feature set, this name was feeling a
  bit ambiguous. I also feel 'core' sounds like a small subset of a project and
  'kit' more accurately sounds like the entirety of a project. Also, in the
  future, the default BallisticaKit app may be expanded with editing
  functionality and I feel the name 'Kit' fits better for something used that
  way than 'Core' does.
- The `ballisticacore_internal` precompiled library has been renamed to
  `ballistica_plus`. This name better describes what it actually is (basically
  precompiled native portion of the `plus` feature set). Also by removing the
  'kit' from the end it will no longer be renamed in spinoff projects, meaning
  we should be able to recycle the same built libraries in those cases.
- Moved the `ba*.app.accounts` subsystem to `ba*.app.plus.accounts`. This is a
  little more verbose but is cleaner in a way since that functionality is part
  of plus and is not available when plus is missing. So now there's
  `ba*.app.classic.accounts` for v1 stuff and `ba*.app.plus.accounts` for v2
  stuff.
- For similar reasons, moved the `ba*.app.cloud` subsystem to
  `ba*.app.plus.cloud`.
- The big single ballistica standard library Python package containing all the
  built in games, actors, windows, etc. (bastd) has been split out into parts
  associated with bascenev1 (bascenev1lib) and bauiv1 (bauiv1lib). This way,
  when bascenev2 comes along, it can have its own unique associated library of
  stuff (bascenev2lib). To upgrade existing code, go through and replace
  instances of `bastd.ui` with `bauiv1lib` and all other instances of `bastd`
  with `bascenev1lib`. That should mostly do it. Random tip: check out the
  `tools/pcommand mypy_files` as a handy tool to help get your mods updated.
- (build 21057) Fixed an issue with news items erroring on the main menu (thanks
  for the heads up Rikko)
- (build 21059) Fixed an issue where trying to add a new playlist would error (
  thanks for the heads up SEBASTIAN2059)
- (build 21059) Fixed meta scanning which was coming up empty. Note that games
  must now tag themselves via `ba_meta export bascenev1.GameActivity` instead of
  `ba_meta export game` to be discovered. Warnings will be issued if the old tag
  form is found. This is necessary because there will be totally different
  concepts of game-activities/etc. in future scene versions so we need to use
  exact class names instead of the 'game' shortcut.
- (build 21060) Fixed a bug where epic mode was not in slow motion (but sounds
  still were hehehehe).
- (build 21062) The audio server no longer stops all playing sounds when it is
  reset. This behavior was intended to keep game sounds from 'bleeding' out into
  the main menu, but with app-mode-switches now causing resets just after launch
  it is making some early UI sounds (such as the 'power-down' sound if a plugin
  disappears) sound cut-off and broken. Please holler if you notice any sounds
  that get 'stuck' playing after games/etc.
- (build 21063) Improved error handling when loading plugins. If plugin code
  encountered a ModuleNotFound error while executing, it was being incorrectly
  reported that the plugin itself had disappeared, when actually it was just a
  problem within the plugin's code. This is now correctly handled and reported.
  Which is good because this situation will come up a lot for people upgrading
  old plugins which reference 'ba' and other modules that no longer exist.
- (build 21064) Fixed an issue where the menu button wasn't clickable in-game
  (thanks for the heads up Irvin).
- (build 21067) Fixed timing bugs in MeteorShower and a few other places caused
  by incorrect use of `bs.apptime()` there `bs.time()` should have been used
  (thanks for the heads- up SEBASTIAN2059)
- (build 21070) Fixed an issue where teams series would incorrectly end after 1
  round (thanks for the heads up SEBASTIAN2059)
- (build 21072) Fixed a crash drawing a terrain node with no texture set.
- (build 21073) Stack traces are now implemented under windows so should show up
  for fatal errors and whatnot. Also fatal error logging now mentions when stack
  traces are not available.
- (build 21074) Added `babase.native_stack_trace()` to fetch native stack traces
  as strings.
- (build 21076) Hopefully fixed a 'file in use' error for `_appstate_dump_tb` on
  windows. Please holler if you are still seeing this. This file gets written
  for debugging whenever the logic thread remains unresponsive for several
  seconds.
- (build 21078) Custom system scripts dirs works again (complete copies of app
  system scripts living in your mods directory under `sys/$(YOUR_APP_VERSION)`.
  Tools for creating/destroying these setups are now at `babase.modutils` (they
  had been placed under bauiv1 but that was just silly).
- (build 21080) Fixed an issue where the touch screen controller arrow on
  Android would not show correctly under the player.
- (build 21084) Plugin UI now has a categories dropdown for showing only enabled
  or disabled plugins (Thanks vishal332008!)
- (build 21095) Fixed an issue where certain buttons such as map selection
  buttons
  would draw incorrectly.
- (build 21106) Fixed an issue where in-game ping would always display green no
  matter how bad the ping was.
- (build 21107) Upped internal display-timer resolution from milliseconds to
  microseconds.
- (build 21107) Finished implementing new scheduling system for headless mode.
  This should fix the issue where 1.7.20 servers would have 100ms of lag by
  default. Server performance should now be equal to or better than 1.7.19.
  Please holler if not.
- (build 21111) Fixed a server crash when an individual client player leaves the
  game but doesn't disconnect from the server.
- (build 21113) Linux builds now use the '-rdynamic' flag which means stack
  traces we capture in the engine are more readable; they at least show mangled
  c++ symbols instead of just addresses.
- (build 21114) Fixed a bug where new chat messages would not properly appear in
  the chat window while it is open. (Thanks for the heads-up SatSriyakaal!)
- (build 21117) Now bundling .pdb files with windows test builds. This adds a
  few megs but allows us to log nice full stack traces instead of just
  addresses. Try `print(_babase.native_stack_trace())` if you want to make sure
  its working.
- (build 21118) Fixed an issue where certain messages such as player-left
  weren't being send to clients.
- (build 21118) Renamed `bascenev1.screenmessage()` to
  `bascenev1.broadcastmessage()` to make it more clear that it behaves
  differently (sending messages to all connected clients instead of just the
  local screen). There is still a `bascenev1.screenmessage()` but that is now
  the same local-only version available in babase. Added a temporary warning if
  calling screenmessage() in a situation that in previous versions would have
  done a broadcast.
- (build 21121) The old app `user_agent_string` which was very ugly and
  cluttered and nonstandard has been renamed to `legacy_user_agent_string`. A
  newer simpler one is now available from `babase.user_agent_string()`. It looks
  like `Ballistica/1.7.20`. If OS version or platform or whatever else needs to
  be communicated to a server, it should be passed explicitly as extra data.
- (build 21124) Changed debug-prints for connectivity and v2-transport stuff to
  use log calls instead of prints. The environment vars to enable them are now
  `BA_DEBUG_LOG_CONNECTIVITY` and `BA_DEBUG_LOG_V2_TRANSPORT`. Set either to '1'
  to enable debug logging.
- (build 21125) Fixed a bug where app-modes would not have their
  DoApplyAppConfig callbacks called in C++, which was causing the server-mode
  `idle_exit_minutes` value to be ignored. Servers should now properly exit
  after being idle for this length of time.
- (build 21126) Reworked the efrocache system used by public builds for
  downloading built assets and binaries. It should now be faster and more
  efficient (though I have not tested this). Most importantly, it now supports
  spinoff, which means that spinoff projects created from the public github repo
  should now build and run. So if you run `make spinoff-test-base` and then `cd
  build/spinofftest/base`, you should be able to do `make cmake` from that
  spinoff project and get a running app (though it will be just a blank window).
  But the app at that point *is* 100% open source; woohoo!
- (build 20129) Fixed an issue where server builds would not build font assets
  (though it would install them if any recent gui builds had built them) which
  could lead to obscure crashing.
- (build 21131) Fixed a bug where `is_browser_likely_available()` would
  incorrectly return False on Android, causing certain things such as the v2
  login screen to merely display URLs onscreen and not offer to open them in a
  browser.

### 1.7.19 (build 20997, api 7, 2023-01-19)

- Fixes an issue where repeated curses could use incorrect countdown times (
  Thanks EraOSBeta!).
- Last manual party connect port is now saved. Previously, it always assumed the
  port to be 43210 (Thanks ritiek!).
- Added a plugin-settings window under the plugins UI which allows
  enabling/disabling all plugins and setting whether new plugins are
  auto-enabled (Thanks vishal332008!).
- Missing maps are now cleanly filtered out of playlists instead of causing
  errors/hangs (Thanks imayushsaini!).
- Added in-game-ping option under advanced settings (Thanks imayushsaini!).
- `BA_DEVICE_NAME` environment variable can now be used to change the name the
  local device shows up as. Handy if running multiple servers so you can tell
  them apart in cloud-console/etc. (Thanks imayushsaini!).

### 1.7.18 (build 20989, api 7, 2023-01-16)

- Reworked some low level asynchronous messaging functionality in efro.message
  and efro.rpc. Previously these were a little *too* asynchronous which could
  lead to messages being received in a different order than they were sent,
  which is not desirable.
- Added a way to suppress 'Your build is outdated' messages at launch ( see
  `ba._hooks.show_client_too_old_error()`).

### 1.7.17 (build 20983, api 7, 2023-01-09)

- V2 accounts now show a 'Unlink Legacy (V1) Accounts' button in account
  settings if they have any old V1 links present. This can be used to clear out
  old links to replace them with V2 links which work correctly with V2 accounts.
- `ba.internal.dump_tracebacks()` is now `ba.internal.dump_app_state()` and
  `ba.internal.log_dumped_tracebacks()` is now
  `ba.internal.log_dumped_app_state()`. This reflects the fact that these calls
  may be expanded to include other app state in the future (C++ layer thread
  states, etc.).
- Added `ba.app.health_monitor` which will dump app state if the logic thread
  ever stops responding for 5+ seconds while the app is running (to help
  diagnose deadlock situations).
- Various extra logging and bug fixes related to V2 accounts and master server
  communication (trying to get this stuff working as smoothly as possible now
  that it is feature-complete).

### 1.7.16 (build 20969, api 7, 2022-12-18)

- Fixed a bug where profile names encased in curly brackets could cause harmless
  error messages.
- Android will no longer log errors on ba.open_url() calls if a browser is not
  available (it still just falls back to the in-app dialog in that case).
- The 'Upgrade' button for device accounts now signs you out and closes the
  upgrade window to hopefully make it more clear that you need to sign in with
  your newly created/upgraded BombSquad account.
- Fixed a bug where the remote app could not connect for the first 5 seconds
  after launching the app.
- Added Malay language. Ick; apparently its been sitting done for a while and I
  hadn't realized it wasn't added to the game yet. Apologies!. And thanks to all
  contributors!
- Added 'enable_queue' server config setting. This defaults to True but can be
  turned off as a workaround for server owners targeted by queue spam attacks.
- The public party list no longer sorts servers without queues at the end of the
  list. This sorting was put there long ago to prioritize fancy new
  queue-supporting servers but now it would just make the few that opt out of
  queues hard to find. Doh. So opting out of queues is probably not a great idea
  until this build is widespread.
- Public uuids now only change once every 6 months or so instead of with every
  version bump. This way periods of heavy development won't put added strain on
  server owners trying to keep ban lists up to date and whatnot.
- Added a merch button in the in-game store that goes to the ballistica.net
  merch page (though it only shows up in the few countries where merch is
  available).

### 1.7.15 (build 20960, api 7, 2022-12-04)

- The cancel button on the 'Sign in with a Bombsquad Account' popup no longer
  respond to system cancel buttons (escape key, android back button, etc). Turns
  out some Android people were pressing back repeatedly to come back from a
  browser after signing in and immediately canceling their sign in attempts in
  the game before they completed. Hopefully this will avoid some frustration.
- Fixed an issue where back presses could result in multiple main menu windows
  appearing.

### 1.7.14 (build 20958, api 7, 2022-12-03)

- Android Google Play logins now provide V2 accounts with access to all V2
  features such as a globally-unique account tag, cloud-console, and workspaces.
  They should still retain their V1 data as well.
- V2 accounts now have a 'Manage Account' button in the app account window which
  will sign you into a browser with your current account.
- Removed Google App Invite functionality which has been deprecated for a while
  now. Google Play users can still get tickets by sharing the app via codes (
  same as other platforms).
- Updated Android root-detection library to the latest version. Please holler if
  you are getting new false 'your device is rooted' errors when trying to play
  tournaments or anything like that.
- Removed a few obsolete internal functions: `_ba.is_ouya_build()`,
  `_ba.android_media_scan_file()`.
- Renaming some methods/data to disambiguate 'login' vs 'sign-in', both in the
  app and on ballistica.net. Those two terms are somewhat ambiguous and
  interchangeable in English and can either be a verb or a noun. I'd like to
  keep things clear in Ballistica by always using 'sign-in' for the verb form
  and 'login' for the noun. For example: 'You can now sign in to your account
  using your Google Play login'.
- Fixed the 'your config is broken' dialog that shows on desktop builds if the
  game's config file is corrupt and can't be read. It should let you edit the
  config or replace it with a default.
- `ba.printobjects()` is now `ba.ls_objects()`. It technically logs and doesn't
  print so the former name was a bit misleading.
- Added `ba.ls_input_devices()` to dump debug info about the current set of
  input devices. Can be helpful to diagnose mysterious devices joining games
  unintentionally and things like that.
- Added 'raw' bool arg to `ba.pushcall()`. Passing True for it disables
  context_ref save/restore and thread checks.
- Added `ba.internal.dump_tracebacks()` which can be used to dump the stack
  state of all Python threads after some delay. Useful for debugging deadlock;
  just call right before said deadlock occurs. Results will be logged on the
  next app launch if they cannot be immediately.
- Fixed a low level event-loop issue that in some cases was preventing the
  Android version from properly pausing/resuming the app or managing connections
  while in the background. If you look at the devices section on ballistica.net
  you should now see your device disappear when you background the app and
  reappear when you foreground it. Please holler if not.
- Device accounts are now marked as deprecated, and signing in with one now
  brings up an 'upgrade' UI which allows converting it to a V2 account. It is my
  hope to push the entire client ecosystem to V2 accounts as quickly as possible
  since trying to support both independent V1 accounts and V2 accounts is a
  substantial technical burden.
- Fixed an issue where Log calls made within
  `EventLoopThread::PushThreadMessage()` could result in deadlock.
- Fixed an issue where some Android hardware buttons could theoretically cause
  rogue game controller button presses (due to downcasting int values > 255 into
  a uint8 value).

### 1.7.13 (build 20919, api 7, 2022-11-03)

- Android target-sdk has been updated to 33 (Android 13). Please holler if
  anything seems broken or is behaving differently than before on Android.
- Android back-button handling code had to be reworked a bit for sdk 33 ( see
  https://developer.android.com/guide/navigation/predictive-back-gesture).
  Because of this, back buttons on gamepads or other special cases behave
  slightly differently, but hopefully still in a reasonable way. Please holler
  if you find otherwise.

### 1.7.12 (build 20914, api 7, 2022-10-18)

- Disabled some live-objects warnings as it seems their use of certain gc module
  functionality might be causing some rare errors/crashes. On further
  inspection, it turns out that is technically expected. Basically those calls
  are useful for debugging but can break things. Added a note at the top of
  efro.debug elaborating on the situation. We can reimplement similar warnings
  later in a safe manner.
- Removed `ba._general.print_active_refs()` because the newer stuff in
  efro.debug does the same thing better.
- Bug fixes related to v2 account connections.

### 1.7.11 (build 20909, api 7, 2022-10-15)

- Switched our Python autoformatting from yapf to black. The yapf project seems
  to be mostly dead whereas black seems to be thriving. The final straw was yapf
  not supporting the `match` statement in Python 3.10.
- Added `has_settings_ui()` and `show_settings_ui()` methods to ba.Plugin.
  Plugins can use these to enable a 'Settings' button next to them in the plugin
  manager that brings up a custom UI.
- Fixed workspaces functionality, which I broke rather terribly in 1.7.10 when I
  forgot to test it against all the internal changes there (sorry). Note that
  there is a slight downside to having workspace syncing enabled now in that it
  turns off the fast-v2-relaunch-login optimization from 1.7.10.
- App should now show a message when workspace has been changed and a restart is
  needed for it to take effect.
- Fixed an issue where `ba.open_url()` would fall back to internal url display
  window on some newer Android versions instead of opening a browser. It should
  now correctly open a browser on regular Android. On AndroidTV/iiRcade/VR it
  will now always display the internal pop-up. It was trying to use fancy logic
  before to determine if a browser was available but this seemed to be flaky.
  Holler if this is not working well on your device/situation.
- The internal 'fallback' `ba.open_url()` window which shows a url string when a
  system browser is not available now has a qrcode and a copy button (where
  copy/paste is supported).
- Added a 'force_internal' arg to `ba.open_url()` if you would like to always
  use the internal window instead of attempting to open a browser. Now that we
  show a copy button and qr code there are some cases where this may be
  desirable.

### 1.7.10 (build 20895, api 7, 2022-10-09)

- Added eval support for cloud-console. This means you can type something like '
  1+1' in the console and see '2' printed. This is how Python behaves in the
  stdin console or in-game console or the standard Python interpreter.
- Exceptions in the cloud-console now print to stderr instead of
  logging.exception(). This means they aren't a pretty red color anymore, but
  this will keep cloud-console behaving well with things like servers where
  logging.exception() might trigger alarms or otherwise. This is also consistent
  with standard interactive Python behavior.
- Cloud console now shows the device name at the top instead of simply 'Console'
  while connected.
- Moved the function that actually runs cloud console code to
  `ba._cloud.cloud_console_exec()`.
- Added efro.debug which contains useful functionality for debugging object
  reference issues and memory leaks on live app instances (via cloud shell or
  whatever).
- Lots of reworking/polishing in general on communication between the game and
  v2 regional/master servers in preparation of upgrading Google Play accounts to
  V2. Please holler if anything is not working smoothly with a V2 account.
- When establishing V2 master-server communication, if the closest regional
  server is down or too busy, will now fall back to farther ones instead of
  giving up. You can follow this process by setting env var
  `BA_DEBUG_PRINT_V2_TRANSPORT` to 1 when running the app.
- Network testing now skips the alternate v1 master server addr if the primary
  succeeded. The alternate often fails which makes things look broken even
  though the game is ok as long as primary works.
- The v2-transport system will now properly reestablish account connectivity
  when asked to refresh its connection (the cloud does this periodically so
  regional cloud servers can be restarted as needed). Practically this means
  your app won't stop showing up under the ballistica.net devices section after
  its been running for a while; a problem previous builds had.
- The v2-transport system can now establish more than one connection at a time,
  which allows the app to gracefully transition to a new connection when the old
  is about to expire without any period of no connectivity. To test this
  functionality, set env var `BA_DEBUG_PRINT_V2_TRANSPORT=1` to see transport
  debug messages and `BA_DEBUG_V2_TRANSPORT_SHORT_DURATION=1` to cause the cloud
  to request a connection-refresh every 30 seconds or so.
- V2 accounts now consider themselves instantly signed in if they were signed in
  when the app last ran. They still need to contact the master-server before
  anything important can happen, but this should help keep things feel faster in
  general.
- Due to v2-transport improvements, pressing the 'End Session Now' button in
  ballistica.net account settings should now instantly log you out of all apps
  using that session (ones that are online at least). Previously this would
  often not take effect until something like an app relaunch.
- Fixes an issue where the tournament entry window could remain stuck on top
  when following a 'get more tickets' link. (Thanks itsre3!)
- The main menu now says 'End Test' when in a stress test instead of 'End Game'
  (Thanks vishal332008!)
- Added 'discordLogo' and 'githubLogo' textures for anyone who wants to use
  those for UIs.

### 1.7.9 (build 20880, api 7, 2022-09-24)

- Cleaned up the efro.message system to isolate response types that are used
  purely internally (via a new SysResponse type).
- Fixed bug with 'Disable Camera Shake' option. (GitHub #511) (thanks Dliwk!)
- Fixed an issue where Co-op football would play no music.
- Accept "fairydust" as an emit type in `ba.emitfx()` (thanks ritiek!).
- Added epic mode option to Easter Egg Hunt (thanks itsre3!).
- The game no longer auto-signs-in to a device account when first run since we
  want to start encouraging people to use V2 accounts.
- Removed support for GameCircle in Amazon builds (which has been discontinued
  for years at this point).

### 1.7.8 (build 20871, api 7, 2022-09-21)

- Fixed tournament scores submits which were broken in 1.7.7 (oops).
- Added @clear command to stdin command reader.

### 1.7.7 (build 20868, api 7, 2022-09-20)

- Added `ba.app.meta.load_exported_classes()` for loading classes discovered by
  the meta subsystem cleanly in a background thread.
- Improved logging of missing playlist game types.
- Some ba.Lstr functionality can now be used in background threads.
- Added simple check for incoming packets (should increase security level a
  bit).
- Simplified logic for C++ `Platform::GetDeviceName()` and made it accessible to
  Python via `ba.app.device_name`.
- Default device name now uses gethostname() instead of being hard coded to '
  Untitled Device' (though many platforms override this).
- Added support for the console tool in the new devices section on
  ballistica.net.
- Increased timeouts in net-testing gui and a few other places to be able to
  better diagnose/handle places with very poor connectivity.
- Removed `Platform::SetLastPyCall()` which was just for debugging and which has
  not been useful in a while.
- Moved some app bootstrapping from the C++ layer to the `ba._bootstrap` module.
- The game will now properly return to the stress-test window after a stress
  test finishes (thanks vishal332008!)
- Continue window will now pause the game to avoid running up times in the
  background (thanks vishal332008!)
- Keepaway and KingOfTheHill now have epic options (thanks FAL-Guys!)
- Spaz starting with gloves no longer loses it after picking up an expiring
  gloves powerup (thanks itsre3!)
- Starting to rename the 'game' thread to the 'logic' thread. This is the thread
  where most high level app logic happen, not only game logic.
- `_ba.in_game_thread()` is now `_ba.in_logic_thread()`.
- Misc C++ layer tidying/refactoring.
- Split out the `_ba` binary module into `_ba` and `_bainternal`. This will
  eventually allow running without the closed-source parts (`_bainternal`)
  present at all.
- There is now a `_bainternal.py` dummy-module alongside the existing `_ba.py`
  one. Be sure to exclude it from any script collections used by the game (the
  same as `_ba.py`).
- Added checks to make sure `_ba` or `_bainternal` arent used outside of ba.
  Any 'internal' functionality needed outside of ba should be exposed through
  ba.internal. `_ba` and `_bainternal` are internal implementation details.
- Removed C++ Module class and simplified EventLoopThread class. The Module
  class was an old relic of long ago before C++ had lambdas and its existence
  was pretty pointless and confusing these days.
- Renamed C++ App to AppFlavor and AppGlobals to App.
- Renamed C++ Media to Assets.
- Removed 'scores to beat' list in coop which was only ever functional in
  limited cases on the Mac version. Perhaps that feature can reappear in a
  cross-platform way sometime.
- Simplified C++ bootstrapping to allocate all globals in one place.
- Renamed C++ Game classes to Logic.
- The app now bootstraps Python in the main thread instead of the logic thread.
  This will keep things more consistent later when we are able to run under an
  already-existing Python interpreter.
- As a side-effect of initing Python in the main thread, it seems that Python
  now catches segfaults in our debug builds and prints Python stack traces. (
  see https://docs.python.org/3/library/faulthandler.html). We'll have to
  experiment and see if this is a net positive or something we want to disable
  or make optional.
- Python and `_ba` are now completely initialized in public source code. Now we
  just need to enable the app to survive without `_bainternal` and it'll be
  possible to build a 100% open source app.
- `Logging::Log()` in the C++ layer now takes a LogLevel arg (kDebug, kWarning,
  kError, etc.) and simply calls the equivalent Python logging.XXX call. This
  unifies our C++ and Python logging to go through the same place.
- `ba.log()` is no more. Instead just use standard Python logging functions (
  logging.info(), logging.error(), etc.).
- `_ba.getlog()` is now `_ba.get_v1_cloud_log()`. Note that this functionality
  will go away eventually so you should use `ba.app.log_handler` and/or standard
  Python logging functions to get at app logs.
- Along the same lines, `_ba.get_log_file_path()` is now
  `_ba.get_v1_cloud_log_file_path()`.
- Added `_ba.display_log()` function which ships a log message to the in-game
  terminal and platform-specific places like the Android log. The engine wires
  up standard Python logging output to go through this.
- Added `_ba.v1_cloud_log()` which ships a message to the old v1-cloud-log (the
  log which is gathered and sent to the v1 master server to help me identify
  problems people are seeing). This is presently wired up to a subset of Python
  logging output to approximate how it used to work.
- Note: Previously in the C++ layer some code would mix Python print calls (such
  as `PyErr_PrintEx()`) with ballistica::Log() calls. Previously these all wound
  up going to the same place (Python's sys.stderr) so it worked, but now they no
  longer do and so this sort of mixing should be avoided. So if you see a weird
  combination of colored log output lines with non-colored lines that seem to go
  together, please holler as it means something needs to be fixed.
- Builds for Apple devices now explicitly set a thread stack size of 1MB. The
  default there is 512k and I was seeing some stack overflows for heavy physics
  sims or very recursive Python stuff.
- If you want to grab recent logs, you can now use
  `ba.app.log_handler.get_cached()`. This will give you everything that has gone
  through Python logging, Python stdout/stderr, and the C++ Log() call (up to
  the max cache size that is).
- LogHandler output now ALWAYS goes to stderr. Previously it only would if an
  interactive terminal was detected. This should make the binary easier to debug
  if run from scripts/etc. We can add a `--quiet` option if needed or whatnot.
- (build 20859) Fixed an error setting up asyncio loops under Windows related to
  the fact that Python is now inited in the main thread.
- (build 20864) Fatal-error message/traceback now properly prints to stderr
  again (I think the recent logging rejiggering caused it to stop).
- (build 20864) Fixed an issue where the app could crash when connected to the
  cloud console while in a network game.
- Added a simplified help() command which behaves reasonably under the in-game
  console or cloud-console.

### 1.7.6 (build 20687, api 7, 2022-08-11)

- Cleaned up the MetaSubsystem code.
- It is now possible to tell the meta system about arbitrary classes (ba\_meta
  export foo.bar.Class) instead of just the preset types 'plugin', 'game', etc.
- Newly discovered plugins are now activated immediately instead of requiring a
  restart.

### 1.7.5 (build 20672, api 7, 2022-07-25)

- Android build now uses the ReLinker library to load the native main.so, which
  will (hopefully) avoid some random load failures on older Android versions.
- Android Google Play build now prints a message at launch if the billing
  library isn't available or needs to be updated (explaining why purchases won't
  work in that case).
- Various minor bug fixes (mostly cleaning up unnecessary error logging)
- Updated Android builds to use the new NDK 25 release
- Added a warning when trying to play a tournament with a workspace active
- Added api-version to changelog headers and `pcommand version` command.

### 1.7.4 (20646, 2022-07-12)

- Fixed the trophies list showing an incorrect total (Thanks itsre3!)
- ba.app.meta.metascan is now ba.app.meta.scanresults
- Cleaned up co-op ui code a bit
- Added a utility function to add custom co-op games in the practice section:
  `ba.app.add_coop_practice_level`. Also added new workspace template script
  which uses it to define a new co-op game type.
- Removed some spammy debug timing logging I added for tracking down a recent
  bug (can be reenabled by setting env var `BA_DEBUG_TIMING=1`)
- Updated the 'Show Mods Folder' to properly show the path to the mods folder.
  Before it would unhelpfully show something like `<External Storage>/BombSquad`
  but now it should be something more useful like
  `Android/data/net.froemling.bombsquad/files/mods`.
- Android user scripts dir is now called 'mods' instead of 'BombSquad'. The name
  'BombSquad' made sense when it was located in a truly shared area of storage
  but now that it is in the app-specific area (something like
  Android/data/net.froemling.bombsquad/files) it makes sense to just use 'mods'
  like other platforms.
- Updated the Modding Guide button in advanced settings to point to the new
  ballistica wiki stuff instead of the old out-of-date 1.4 modding docs.
- Added ba.app.net.sslcontext which is a shared SSLContext we can recycle for
  our https requests. It turns out it can take upwards of 1 second on older
  Android devices to create a default SSLContext, so this can provide a nice
  speedup compared to the default behavior of creating a new default one for
  each request.
- Rewrote Google Play version purchasing code using Google's newest libraries (
  Google Play Billing 5.0). This should make everything more reliable, but
  please holler if you try to purchase anything in the game and run into
  problems.
- It is now possible on the Google Play version to purchase things like Pro more
  than once for different accounts.

### 1.7.3 (20634, 2022-07-06)

- Fixed an issue with King of the Hill flag regions not working when players
  entered them (Thanks itsre3!)
- Fixed an issue in Chosen One where the flag resetting on top of a player would
  not cause them to become the chosen one (Thanks Dliwk!)
- Fixed an issue where triple-bomb powerup would not flash before wearing off (
  Thanks Juleskie!).
- Fixed an issue where syncing workspaces containing large files could error.
- Net-testing window now requires you to be signed in instead of giving an error
  result in that case.
- The app now issues a gentle notice if plugins are removed instead of erroring
  and continuing to look for them on subsequent launches. This makes things much
  smoother when switching between workspaces or users.
- Added new translation entries for Workspace/Plugin stuff.
- tools/bacloud workspace get/put commands are now functional (wiki page with
  instructions coming soon).
- `_ba.android_get_external_storage_path` is now
  `_ba.android_get_external_files_dir` which maps to the actual call it makes
  under the hood these days.
- Android logging now breaks up long entries such as stack-traces into multiple
  log entries so they should not get truncated.
- The app now issues a warning if device time varies significantly from actual
  world time. This can lead to things like the app incorrectly treating SSL
  certificates as not yet valid and network functionality failing.
- The app now issues a warning if unable to establish secure connections to
  cloud servers (which can be due to aforementioned issue, but could also stem
  from other network problems).
- The Network Testing utility (Settings->Advanced->Network Testing) now tests
  for more potential issues including ones mentioned above.
- The Android version now stores files such as extracted assets and audio caches
  in the non-backed-up files dir (Android's Context.getNoBackupFilesDir()).
  These files can always be recreated by the app so they don't need backups, and
  this makes it more likely that Android will back up what's left in the regular
  files dir (the app config, etc).
- Fixed an issue causing hitches during background SSL network operations (
  manifesting on the Android version but theoretically possibly anywhere).

### 1.7.2 (20620, 2022-06-25)

- Minor fixes in some minigames (Thanks Droopy!)
- Fixed a bug preventing 'clients' arg from working in `_ba.chatmessage` (Thanks
  imayushsaini!)
- Fixed a bug where ba.Player.getdelegate(doraise=True) could return None
  instead of raising a ba.DelegateNotFoundError (thanks Dliwk!)
- Lots of Romanian language improvements (Thanks Meryu!)
- Workspaces are now functional. They require signing in with a V2 account,
  which currently is limited to explicitly created email/password logins. See
  ballistica.net to create such an account or create/edit a workspace. This is
  bleeding edge stuff so please holler with any bugs you come across or if
  anything seems unintuitive.
- Newly detected Plugins are now enabled by default in all cases; not just
  headless builds. (Though a restart is still required before they run). Some
  builds (headless, iiRcade) can't easily access gui settings so this makes
  Plugins more usable there and keeps things consistent. The user still has the
  opportunity to deactivate newly detected plugins before restarting if they
  don't want to use them.
- Reworked app states for the new workspace system, with a new `loading` stage
  that comes after `launching` and before `running`. The `loading` stage
  consists of an initial account log-in (or lack thereof) and any
  workspace/asset downloading related to that. This allows the app to ensure
  that the latest workspace state is synced for the active account before
  running plugin loads and meta scans, allowing those bits to work as seamlessly
  in workspaces as they do for traditional local manual installs.
- Plugins now have an `on_app_running` call instead of `on_app_launch`, allowing
  them to work seamlessly with workspaces (see previous entry).
- Errors running/loading plugins now show up as screen-messages. This can be
  ugly but hopefully provides a bit of debugging capability for anyone testing
  code on a phone or somewhere with no access to full log output. Once we can
  add logging features to the workspaces web ui we can perhaps scale back on
  this.
- Api version increased from 6 to 7 due to the aforementioned plugin changes
  (`on_app_launch` becoming `on_app_running`, etc.)

### 1.7.1 (20597, 2022-06-04)

- V2 account logic fixes
- Polishing V2 web-based login flow

### 1.7.0 (20591, 2022-06-02)

- V2 accounts are now available (woohoo!). These are called 'BombSquad Accounts'
  in the account section. V2 accounts communicate with a completely new server
  and will be the foundation for lots of new functionality in the future.
  However they also function as a V1 account so existing functionality should
  still work. Note that the new 'workspaces' feature for V2-accounts is not yet
  enabled in this build, but it will be in the next few builds. Also note that
  account types such as GameCenter and Google-Play will be 'upgraded' to V2
  accounts in the future so there is no need to try this out if you use one of
  those. But if you use device-accounts you might want to create yourself a V2
  account, since device-accounts will remain V1-only (though you can link an old
  device-account to a v2-enabled account if you want to keep your progress).
  Getting a V2 account now also gives you a chance to reserve a nice account-tag
  before all the good ones are taken.
- Legacy account subsystem has been renamed from `ba.app.accounts` to
  `ba.app.accounts_v1`
- Added `ba.app.accounts_v2` subsystem for working with V2 accounts.
- `ba.SessionPlayer.get_account_id()` is now
  `ba.SessionPlayer.get_v1_account_id()`
- `ba.InputDevice.get_account_id()` is now `ba.InputDevice.get_v1_account_id()`
- `_ba.sign_in()` is now `_ba.sign_in_v1()`
- `_ba.sign_out()` is now `_ba.sign_out_v1()`
- `_ba.get_account_name()` is now `_ba.get_v1_account_name()`
- `_ba.get_account_type()` is now `_ba.get_v1_account_type()`
- `_ba.get_account_state()` is now `_ba.get_v1_account_state()`
- `_ba.get_account_state_num()` is now `_ba.get_v1_account_state_num()`
- `_ba.get_account_display_string()` is now
  `_ba.get_v1_account_display_string()`
- `_ba.get_account_misc_val()` is now `_ba.get_v1_account_misc_val()`
- `_ba.get_account_misc_read_val()` is now `_ba.get_v1_account_misc_read_val()`
- `_ba.get_account_misc_read_val_2()` is now
  `_ba.get_v1_account_misc_read_val_2()`
- `_ba.get_account_ticket_count()` is now `_ba.get_v1_account_ticket_count()`
- Exposing more sources in the public repo; namely networking stuff. I realize
  this probably opens up some attack vectors for hackers but also opens up
  options for server-owners to add their own defenses without having to wait on
  me. Hopefully this won't prove to be a bad idea.
- V2 master server addr is now simply https://ballistica.net. If you had saved
  links to the previous address, https://tools.ballistica.net, please update
  them, as the old address may stop working at some point.
- Upgraded everything to Python 3.10. The upgrade process is pretty smooth at
  this point so we should be able to upgrade yearly now once each new Python
  version has had some time to mature.

### 1.6.12 (20567, 2022-05-04)

- More internal work on V2 master-server communication

### 1.6.11 (20539, 2022-03-23)

- Documentation is now generated using pdoc <https://pdoc.dev>. Thanks Dliwk!!
  ( I'll get it wired up to auto-update to a webpage soon).
- Players who connect to authenticated servers impersonating someone else are
  now simply kicked; not banned. The old behavior was being intentionally
  exploited to ban people from their own servers/etc. I may revert to bans once
  I can do it in a way that is not exploitable.
- The game now establishes a V2 master-server connection (which will soon be
  used for lots of cool functionality). For this version it is mainly enabled
  for testing purposes; please holler if you see any odd warning messages or
  behavior.

### 1.6.10 (20511, 2022-03-20)

- Added `_ba.get_client_public_device_uuid` function which returns a
  semi-permanent device id for a connected client running 1.6.10 or newer. Can
  be useful to combat spam attacks or other mischief.
- Fixed an issue with `make update` not properly rewriting Visual Studio project
  files to account for new/deleted source files.
- Removed various bits of code associated with the (no-longer-functional) Google
  Play Games multiplayer connections.
- Added lots of foundation code for v2 master-server connections (not yet
  enabled).

### 1.6.9 (20486, 2022-02-22)

- Upgraded Android Python to 3.9.10
- Fixed an issue with SSL in Android builds that was preventing communication
  with the master-server in 1.6.8
- Added a new network-diagnostics tool at 'Settings->Advanced->Network Testing'.
  Can be used to diagnose issues talking to master-servers/etc. (especially
  useful now that SSL can factor in)
- Added clipboard support to Mac test build (thought pasting currently requires
  ctrl-v instead of cmd-v).
- Fixed an issue where non-ascii characters in device names could break network
  communication.

### 1.6.8 (20458, 2022-02-16)

- Added Filipino language (Thanks David!)
- Restored pre-v1.5 jump behaviour.
- All communication with the master-server should now be secure (https) using
  root certificates from the
  [certifi](https://github.com/certifi/python-certifi) project. Please holler if
  you run into any connection issues with this version.

### 1.6.7 (20436)

- Fixed a vulnerability which could expose device-account uuids.
- Now generating Linux Arm64 server and test builds (currently built against
  Ubuntu 20).
- Mac test builds are now Universal binaries (Arm64 & x86-64 versions bundled
  together).
- Mac test builds are now notarized and distributed via a snazzy .dmg instead of
  a zip file, so the OS should no longer try to prevent you from running them.
- Test builds can now be found at <https://ballistica.net/builds> - this page
  shows more info about the builds, including file checksums (stored on a
  separate server from the actual files for increased security).

### 1.6.6 (20394)

- Beginning work on moving to new asset system.
- Added Tamil language (Thanks Ryan!)
- Added methods for changing camera attributes to the `_ba` module.

### 1.6.5 (20394)

- Added co-op support to server builds (thanks Dliwk!)
- Updated everything from Python 3.8 to Python 3.9. The biggest immediate impact
  to our code is that basic types such as list, dict, and tuple can be used in
  annotations, eliminating the need to import typing.Dict, typing.List, etc. See
  python.org for more changes.
- Note: accessing mods on external storage on Android will not work in this
  release. This functionality has not been working in recent versions of Android
  due to increased security features anyway and I am in the process of replacing
  it with a cloud based system for installing mods. More on this soon.
- Python 3.9 no longer supports Windows 7 or earlier (according to
  <https://www.python.org/downloads/windows/>) so if you are running such a
  version of Windows you will need to stick to older builds.

### 1.6.4 (20382)

- Some cleanups in the Favorites tab of the gather window.
- Reorganized prefab target names; some targets such as `prefab-debug` are now
  `prefab-gui-debug` (more consistent with the existing `prefab-server-debug`
  targets).
- Windows builds now go to build/windows instead of
  `ballisticacore_windows/build`.
- Lots of project reorganization to allow things such as documentation or the
  dummy `_ba.py` module to be rebuilt from the public repo.
- Added network flood attack mitigation.

### 1.6.3 (20366)

- Telnet access works again for gui builds without requiring a password (access
  must still be granted via the gui).

### 1.6.2 (20365)

- Declare opponent team as the winner if a player with their final turn leaves
  an elimination game.
- Fix for certain cases when trying to host a private game where no available
  nearby servers could be found.
- Enabling per-architecture apk splitting for smaller download sizes on Android.

### 1.6.1 (20362)

- Some clean-up on Android builds, including simplifying ad-networks. No longer
  should ever show rewarded ads in between game rounds (only when actual rewards
  are involved).

### 1.6.0 (20357)

- Revamped netcode significantly. We still don't have client-prediction, but
  things should (hopefully) feel much lower latency now.
- Added network debug graphs accessible by hitting F8.
- Added private parties functionality (cloud hosted parties with associated
  codes making it easier to play with friends)
- The meta subsystem now enables new plugins by default in headless builds.
- Added option to save party in Manual tab
- Slight tidying on the tourney entry popup
- Env var to override UI scale is now `BA_UI_SCALE` instead of
  `BA_FORCE_UI_SCALE`.
- Fixed an issue where ba.storagename() could prevent objects on the stack from
  getting released cleanly
- Improvements to documentation generation such as link to some external base
  types.
- Added `ba.clipboard_*` functions for copying and pasting text on supported
  platforms.
- Implemented clipboard functionality on SDL based builds (such as prefab).
- Fixed an issue where click locations on scaled text fields could be
  incorrectly calculated.
- Server-wrapper improvements allowing config path and `ba_root` path to be
  passed explicitly.
- Binary -cfgdir option now properly allows any path, not just `./ba_root`.
- Additional server-wrapper options such as disabling auto-restart and automatic
  restarts on config file changes.
- Running a `_ba.connect_to_party` command via the -exec arg should now do the
  right thing.
- Fixed possible crash due to buffer under/overruns in `Utils::precalc_rands_*`.
- Fixed a potential crash-on-exit due to statically allocated colliders/caches
  in `ode_collision_trimesh.cpp` getting torn down while in use
- Better randomization for player free-for-all starting locations
- Plugins can now register to be called for pause, resume, and shutdown events
  in addition to launch
- Added ba.app.state holding the overall state of the app (running, paused,
  etc.)
- renamed the efro.dataclasses module to efro.dataclassio and added significant
  functionality
- command-line input no longer errors on commands longer than 4k bytes.
- added show-tutorial option to the server wrapper config
- added custom-team-names option to the server wrapper config
- added custom-team-colors option to the server wrapper config
- added inline-playlist option to the server wrapper config

### 1.5.29 (20246)

- Exposed ba method/class initing in public C++ layer.
- The 'restart' and 'shutdown' commands in the server script now default to
  immediate=True
- Wired up `clean_exit_minutes`, `unclean_exit_minutes`, and `idle_exit_minutes`
  options in the server config
- Removed remains of the google-real-time-multiplayer stuff from the
  android/java layer.

### 1.5.28 (20239)

- Simplified `ba.enum_by_value()`
- Updated Google Play version to hopefully show friend high scores again on
  score screens (at least for levels that have an associated Google Play
  leaderboard).
- Public-party-list now properly shows an error instead of 'loading...' when not
  signed in.
- Heavily reworked public party list display code to be more efficient and avoid
  hitches even with large numbers of servers.

### 1.5.27 (20238)

- Language functionality has been consolidated into a LanguageSubsystem object
  at ba.app.lang
- `ba.get_valid_languages()` is now an attr: `ba.app.lang.available_languages`
- Achievement functionality has been consolidated into an AchievementSubsystem
  object at ba.app.ach
- Plugin functionality has been consolidated into a PluginSubsystem obj at
  ba.app.plugins
- Ditto with AccountV1Subsystem and ba.app.accounts
- Ditto with MetadataSubsystem and ba.app.meta
- Ditto with AdsSubsystem and ba.app.ads
- Revamped tab-button functionality into a cleaner type-safe class (
  bastd.ui.tabs.TabRow)
- Split Gather-Window tabs out into individual classes for future improvements (
  bastd.ui.gather.\*)
- Added the ability to disable ticket-purchasing UIs for builds
  (`ba.app.allow_ticket_purchases`)
- Reworked the public party gather section to perform better; it should no
  longer have to rebuild the list from scratch each time the UI is visited.
- Added a filter option to the public party list (sorry it has taken so long).

### 1.5.26 (20217)

- Simplified licensing header on python scripts.
- General project refactoring in order to open source most of the C++ layer.

### 1.5.25 (20176)

- Added Venetian language (thanks Federico!)
- Fixed an issue where chosen-one flashes would remain if the player leaves the
  game
- Added android input-device detection log messages for debugging
- Android asset-sync phase (completing install...) now emits log output for
  debugging.

### 1.5.24 (20163)

- Upgraded Python from version 3.7 to 3.8. This is a substantial change (though
  nothing like the previous update from 2.7 to 3.7) so please holler if anything
  is broken. These updates will happen once every year or two now...
- Windows debug builds now use Python debug libraries. This should hopefully
  catch more errors that would otherwise go undetected and potentially cause
  crashes.
- Switched windows builds to use 'fast' mode math instead of 'strict'. This
  should make the game run more efficiently (similar modes are already in use on
  other platforms) but holler if any odd breakage happens such as things falling
  through floors (more often than the occasional random fluke-y case that
  happens now).
- Added `_ba.can_display_full_unicode()` for any code that wants to avoid
  printing things that won't show up locally.
- Now pulling some classes such as Literal and Protocol from typing instead of
  `typing_extensions` (they were officially added to Python in 3.8)
- Double taps/clicks now work properly on widgets nested under a scroll-widget
  on mobile (so, for example, replays can now be double-clicked to view them)

### 1.5.23 (20146)

- Fixed the shebang line in `bombsquad_server` file by using `-S` flag for
  `/usr/bin/env`.
- Fixed a bug with hardware keyboards emitting extra characters in the in-game
  console (~ or F2)
- Added support for 'plugin' mods and user controls to configure them in
  settings-\>advanced-\>plugins.
- Renamed `selection_loop_to_parent` to `selection_loops_to_parent` in widget
  calls.
- Added `selection_loops_to_parent`, `border`, `margin`, `claims_left_right`,
  and `claims_tab` args to ba.columnwidget().
- Column-widget now has a default `border` of 0 (explicitly pass 2 to get the
  old look).
- Column-widget now has a default `margin` of 10 (explicitly pass 0 to get the
  old look).
- Added `selection_loops_to_parent`, `claims_left_right`, and `claims_tab` args
  to ba.scrollwidget.
- Added `selection_loops_to_parent`, `claims_left_right`, and `claims_tab` args
  to ba.rowwidget.
- Added `claims_left_right` and `claims_tab` to ba.hscrollwidget().
- Default widget `show_buffer` is now 20 instead of 0 (causes scrolling to stay
  slightly ahead of widget selection). This can be overridden with the
  ba.widget() call if anything breaks.
- Relocated ba.app.uiscale to ba.app.ui.uiscale.
- Top level settings window now properly saves/restores its state again.
- Added Emojis to the Internal Game Keyboard.
- Added continuous CAPITAL letters typing feature in the Internal Game Keyboard.

### 1.5.22 (20139)

- Button and key names now display correctly again on Android (and are cleaned
  up on other platforms too).

### 1.5.21 (20138)

- Added a UI subsystem at ba.app.ui (containing globals/functionality that was
  previously directly under ba.app). And hopefully added a fix for rare state of
  two main menus appearing on-screen at once.
- Added options in the 'Advanced' section to disable camera shake and camera
  gyroscope motion.

### 1.5.20 (20126)

- The ba.Session.teams and ba.Session.players lists are now
  ba.Session.sessionteams and ba.Session.sessionplayers. This is to help keep it
  clear that a Team/Player and a SessionTeam/SessionPlayer are different things
  now.
- Disconnecting an input-device now immediately removes the player instead of
  doing so in the next cycle; this prevents possible issues where code would try
  to access player.inputdevice before the removal happens which would lead to
  errors.
- Updated mac prefab builds to point at homebrew's python@3.7 package now that
  3.8 has been made the default.
- Fixed an issue where adding/deleting UI widgets within certain callbacks could
  cause a crash.
- Fixed a case where an early fatal error could lead to a hung app and no error
  dialog.
- Added environment variables which can override UI scale for testing. Set
  `BA_FORCE_UI_SCALE` to small, medium or large.
- Added a ba.UIScale enum. The value at ba.app.uiscale replaces the old
  `ba.app.interface_type`, `ba.app.small_ui`, and `ba.app.med_ui` values.
- Emoji no longer display in-game with a washed-out appearance. If there are any
  places in-game where bright-colored emoji become distracting, please holler.
- `_ba.get_game_roster()` now includes `account_id` which is the validated
  account id of all clients (will be None until completes). Also, a few keys are
  renamed: `specString->spec_string` and `displayString->display_string`.

### 1.5.19 (20123)

- Cleaned up some bomb logic to avoid weird corner-cases such as land-mine
  explosions behaving like punches when set off by punches or bombs potentially
  resulting in multiple explosions when triggered by multiple other bombs
  simultaneously. Holler if anything explosion-related seems off now.
- Reactivated and cleaned up fatal-error message dialogs; they should now show
  up more consistently and on more platforms when something catastrophic happens
  instead of getting a silent crash.
- Certain hardware buttons on Android which stopped working in 1.5 should now be
  working again...

### 1.5.18 (20108)

- A bit of project cleanup; tools/snippets is now tools/pcommand, etc.
- More minor bug fixes and crash/bug-logging improvements.

### 1.5.17 (20102)

- More cleanup to logging and crash reporting system.
- Various other minor bug fixes...

### 1.5.16 (20099)

- Hopefully finally fixed that pesky crash bug on score submissions.

### 1.5.14 (20096)

- Fixed Android VR version failing to launch.
- More bug fixing and crash reporting improvements.

### 1.5.13 (20095)

- Hopefully fixed an elusive random crash on android that popped up recently.
- Misc bug fixes.

### 1.5.12 (20087)

- Improved exception handling and crash reporting.
- Misc bug fixes.

### 1.5.11 (20083)

- Fixed a freeze in the local network browser.

### 1.5.10 (20083)

- Streamlined C++ layer bootstrapping process a bit.
- Creating sys scripts via ba.modutils now works properly.
- Custom soundtracks should now work again under Android 10.
- Misc other bug fixes.

### 1.5.9 (20082)

- Reduced some hitches when clicking on certain buttons in the UI
- Fixed an issue where very early keyboard/controller connects/disconnects could
  get lost on android.
- `ba._modutils` is now ba.modutils since it is intended to be publicly
  accessible.
- drop-down console is now properly accessible again via android hardware
  keyboards (\` key)
- Other minor bug fixes..

### 1.5.8 (20079)

- Fixed an issue where touch controls or sound settings values could look like
  0.8999999999. Please holler if you see this anywhere else.
- Fixed a potential crash when tapping the screen before the game is fully
  inited.
- Restored the correct error message in the 'Google Play' connection tab from
  1.4 (I am actively working on a replacement)
- Other minor bug fixes.

### 1.5.7 (20077)

- Fixed an issue where co-op score screen rating could look like '
  3.9999999999999'
- Other minor bug fixes.

### 1.5.6 (20075)

- Lots of internal event-handling cleanup/reorganization in preparation for
  Android 1.5 update.
- Lots of low level input handling cleanup, also related to Android 1.5 version.
  Please holler if keyboard/game-controllers/etc. are behaving odd on any
  platforms.
- Now including Android test builds for the first time since 1.5. These have not
  been thoroughly tested yet so please holler with anything that is obviously
  broken.
- Mouse wheel now works in manual camera mode on more platforms.
- Server scripts now run in opt mode in release builds, so they can use bundled
  .opt-1.pyc files.
- Fixes a potential crash in the local network browser.
- Fixes an issue where Hockey Pucks would not show up in network games.
- More misc bug fixes and tidying.

### 1.5.5 (20069)

- Cleaned up Windows version packaging.
- More misc bug fixes.

### 1.5.4 (20067)

- Should now work properly with non-ascii paths on Windows (for real this time).
- Note that Windows game data is now stored under 'Local' appdata instead of '
  Roaming'; if you have an old installation with data you want to preserve, you
  may want to move it over manually.
- Misc cleanup and minor bug fixes.

### 1.5.3 (20065)

- Improved handling of non-ascii characters in file paths on Windows.

### 1.5.2 (20063)

- Fixes an issue with controls not working correctly in net-play between 1.4.x
  and 1.5.x.
- Tidied up onslaught code a bit.
- Fixes various other minor bugs.

### 1.5.1 (20062)

- Windows server now properly displays color when run by double-clicking the
  .bat file.
- Misc bug fixes.

### 1.5.0 (20001)

- This build contains about 2 years worth of MAJOR internal refactoring to
  prepare for the future of BombSquad. As a player this should not (yet) look
  different from 1.4, but for modders there is a lot new. See the rest of these
  change entries or visit [ballistica.net](https://ballistica.net) for more
  info.
- Ported the entire scripting layer from Python 2 to Python 3 (currently at 3.7,
  and I intend to keep this updated to the latest widely-available release).
  There's some significant changes going from python 2 to 3 (new print
  statement, string behavior, etc.), but these are well documented online, so
  please read up as needed. This should provide us some nice benefits and
  future-proofs everything. (my janky 2.7 custom Python builds were getting a
  little long in the tooth).
- Refactored all script code to be PEP8 compliant (Python coding standards).
  Basically, this means that stuff that was camel-case (fooBar) is now a single
  word or underscores (`foobar` / `foo_bar`). There are a few minor exceptions
  such as existing resource and media filenames, but in general old code can be
  ported by taking a pass through and killing the camel-case. I know this is a
  bit of a pain in the ass, but it'll let us use things like Pylint and just be
  more consistent with the rest of the Python world.
- On a related note, I'm now using 'yapf' to keep my Python code formatted
  nicely (using pep8 style); I'd recommend checking it out if you're doing a lot
  of scripting as it's a great time-saver.
- On another related note, I'm trying to confirm to Google's recommendations for
  Python code (search 'Google Python Style Guide'). There are some good bits of
  wisdom in there, so I recommend at least skimming through it.
- And as one last related note, I'm now running Pylint on all my own Python
  code. Highly recommended if you are doing serious scripting, as it can make
  Python almost feel as type-safe as C++.
- The minimum required android version will now be 5.0 (a requirement of the
  Python 3 builds I'm using)
- Minimum required macOS version is now 10.13 (for similar reasons)
- 'bsInternal' module is now `_ba` (better lines up with standard Python
  practices)
- bs.writeConfig() and bs.applySettings() are no more. There is now
  ba.app.config which is basically a fancy dict class with some methods added
  such as commit() and apply()
- bs.getEnvironment() is no more; the values there are now available through
  ba.app (see notes down further)
- Fixed the mac build so command line input works again when launched from a
  terminal
- Renamed 'exceptionOnNone' arg to 'doraise' in various calls.
- bs.emitBGDynamics() is now ba.emitfx()
- bs.shakeCamera() is now ba.camerashake()
- Various other minor name changes (bs.getUIBounds() -> ba.app.ui_bounds, etc.).
  I'm keeping old and new Python API docs around for now, so you can compare as
  needed.
- Renamed bot classes based on their actions instead of their appearances (ie:
  PirateBot -> ExplodeyBot)
- bs.getSharedObject() is now ba.stdobj()
- Removed bs.uni(), bs.utf8(), `bs.uni_to_ints()`, and `bs.uni_from_ints()`
  which are no longer needed due to Python 3's better string handling.
- Removed bs.SecureInt since it didn't do much to slow down hackers and hurts
  code readability.
- Renamed 'finalize' to 'expire' for actors and activities. 'Finalize' sounds
  too much like a destructor, which is not really what that is.
- bs.getMapsSupportingPlayType() is now simply ba.getmaps(). I might want to add
  more filter options to it besides just play-type, hence the renaming.
- Changed the concept of 'game', 'net', and 'real' times to 'sim', 'base', and '
  real'. See time function docs for specifics. Also cleared up a few ambiguities
  over what can be used where.
- I'm converting all scripting functions to operate on floating-point seconds by
  default instead of integer milliseconds. This will let us support more
  accurate simulations later and is just cleaner I feel. To keep existing calls
  working you should be able to add timeformat='ms' and you'll get the old
  behavior (or multiply your time values by 0.001). Specific notes listed below.
- ba.Timer now takes its 'time' arg as seconds instead of milliseconds. To port
  old calls, add: timeformat='ms' to each call (or multiply your input by 0.001)
- ba.animate() now takes times in seconds and its 'driver' arg is now 'timetype'
  for consistency with other time functions. To port existing code you can pass
  timeformat='ms' to keep the old milliseconds based behavior.
- ditto for `ba.animate_array()`
- ba.Activity.end() now takes seconds instead of milliseconds as its delay arg.
- TNTSpawner now also takes seconds instead of milliseconds for `respawn_time`.
- There is a new ba.timer() function which is used for all one-off timer
  creation. It has the same args as the ba.Timer() class constructor.
- bs.gameTimer() is no more. Pass timeformat='ms' to ba.timer() if you need to
  recreate its behavior.
- bs.netTimer() is no more. Pass timetype='base' and timeformat='ms' to
  ba.timer() if you need to recreate its behavior.
- bs.realTimer() is no more. Pass timetype='real' and timeformat='ms' to
  ba.timer() if you need to recreate its behavior.
- There is a new ba.time() function for getting time values; it has consistent
  args with the new ba.timer() and ba.Timer() calls.
- bs.getGameTime() is no more. Pass timeformat='ms' to ba.time() if you need to
  recreate its behavior.
- bs.getNetTime() is no more. Pass timetype='base' and timeformat='ms' to
  ba.time() if you need to recreate its behavior.
- bs.getRealTime() is no more. Pass timetype='real' and timeformat='ms' to
  ba.time() if you need to recreate its behavior.
- bs.getTimeString() is now just ba.timestring(), and accepts seconds by default
  (pass timeformat='ms' to keep old calls working).
- bs.callInGameThread() has been replaced by an optional `from_other_thread` arg
  for ba.pushcall()
- There is now a special `ba.UNHANDLED` value that handlemessage() calls should
  return any time they don't handle a passed message. This will allow fallback
  message types and other nice things in the future.
- Wired the boolean operator up to ba.Actor's exists() method, so now a simple "
  if mynode" will do the right thing for both Actors and None values instead of
  having to explicitly check for both.
- Ditto for ba.Node; you can now just do 'if mynode' which will do the right
  thing for both a dead Node or None.
- Ditto for ba.InputDevice, ba.Widget, ba.Player
- Added a bs.App class accessible via ba.app; will be migrating global app
  values there instead of littering python modules with globals. The only
  remaining module globals should be all-caps public 'constants'
- 'Internal' methods and classes living in `_ba` and elsewhere no longer start
  with underscores. They are now simply marked with '(internal)' in their
  docstrings.  'Internal' bits are likely to have janky interfaces and can
  change without warning, so be wary of using them. If you find yourself
  depending on some internal thing often, please let me know, and I can try to
  clean it up and make it 'public'.
- bs.getLanguage() is no more; that value is now accessible via ba.app.language
- bs.Actor now accepts an optional 'node' arg which it will store as `self.node`
  if passed. Its default DieMessage() and exists() handlers will use `self.node`
  if it exists. This removes the need for a separate NodeActor() for simple
  cases.
- bs.NodeActor is no more (it can simply be replaced with ba.Actor())
- bs.playMusic() is now ba.setmusic() which better fits its functionality (it
  sometimes just continues playing or stops playing).
- The bs.Vector class is no more; in its place is a shiny new ba.Vec3 which is
  implemented internally in C++ so its nice and speedy. Will probably update
  certain things like vector node attrs to support this class in the future
  since it makes vector math nice and convenient.
- Ok you get the point... see [ballistica.net](https://ballistica.net) for more
  info on these changes.

### 1.4.155 (14377)

- Added protection against a repeated-input attack in lobbies.

### 1.4.151 (14371)

- Added Chinese-Traditional language and improved translations for others.

### 1.4.150 (14369)

- Telnet port can now be specified in the config
- Telnet socket no longer opens on headless build when telnet access is off (
  reduces DoS attack potential)
- Added a `filter_chat_message()` call which can be used by servers to
  intercept/modify/block all chat messages.
- `bsInternal._disconnectClient()` now takes an optional banTime arg (in
  seconds, defaults to old value of 300).

### 1.4.148 (14365)

- Added a password option for telnet access on server builds

### 1.4.147 (14364)

- Fixes an issue where a client rejoining a server after being kicked could get
  stuck in limbo
- Language updates
- Increased security on games that list themselves as public. All joining
  players must now be validated by the master server, or they will be kicked.
  This will let me globally ban accounts or ip addresses from joining games to
  avoid things like ad spam-bots (which has been a problem this week).
- Added a max chat message length of 100
- Clients sending abnormal amounts of data to the server will now be auto-kicked

### 1.4.145 (14351)

- Mostly a maintenance release (real work is happening in the 1.5/2.0 branch) -
  minor bug fixes and a few language updates.
- Google deprecated some older SDKs, so the minimum Android supported by this
  build is now 4.4

### 1.4.144 (14350)

- Added Greek translation

### 1.4.143 (14347)

- Fixed an issue where server names starting and ending with curly brackets
  would display incorrectly
- Fixed an issue where an android back-button press very soon after launch could
  lead to a crash
- Fixed a potential crash if a remove-player call is made for a player that has
  already left

### 1.4.142 (14346)

- Fixed an issue in my rigid body simulation code which could lead to crashes
  when large numbers of bodies are present

### 1.4.141 (14344)

- Fixed a longstanding bug in my huffman compression code that could cause an
  extra byte of unallocated memory to be read, leading to occasional crashes

### 1.4.140 (14343)

- Fixed a few minor outstanding bugs from the 1.4.139 update

### 1.4.139 (14340)

- Added an option to the server builds to point to a server-stats webpage that
  will show up as an extra link in the server browser (in client 1.4.139+)
- Removed the language column from the server browser. This was more relevant
  back when all clients saw the game in the server's language, and is nowadays
  largely just hijacked for silly purposes. Holler if you miss it.
- Server list now re-pings servers less often and averages ping results to
  reduce the amount of jumping around in the list. Please holler if this feels
  off.
- Added some slick new client-verification tech. Going forward it should be
  pretty much impossible to fool a server into thinking you are using a
  different account than you really are.
- Added a `get_account_id()` method to the bs.Player class. This will return a
  player's signed-in account-id (when it can be verified for certain)

### 1.4.138 (14336)

- Removed SDL library from the server builds, so that's one less dependency that
  needs to be installed when setting up a linux server

### 1.4.137 (14331)

- Lots of internal code cleanup and reorganization before I dig into networking
  rework (hopefully didn't break too much)
- Slowly cleaning up Python files (hoping to move closer to PEP 8 standards and
  eventually Python 3)
- Added Hindi language
- Cleared out some old build types (farewell OUYA; thanks for the memories)
- Added support for meshes with > 65535 verts (though turns out OpenGL ES2
  doesn't support this so moot at the moment)

### 1.4.136 (14327)

- Updated 'kiosk mode' functionality (used for simple demo versions of the game)
- Lots of work getting VR builds up to date
- Fixed an issue where 'report this player' window would show up behind the
  window that spawned it

### 1.4.135 (14324)

- Updated various SDKs for the android build (now building against api 27,
  removed inmobi ads, etc.)

### 1.4.134 (14322)

- Fixed an issue where the internal keyboard would sometimes show up behind game
  windows
- Fixed an issue where UI widget selection would sometimes loop incorrectly at
  window edges
- Fixed an issue where overlay windows such as the quit dialog would allow
  clicks to pass through to regular windows under them
- Work on 2.0 UI (not yet enabled)

### 1.4.133 (14318)

- Pro upgrade now unlocks custom team names and colors in teams mode
- Added a 'Mute Chat' option for completely ignoring incoming chat messages
- Fixed a longstanding issue where player-selectors could get 'stuck'
- Pro upgrade now unlocks a new exact color picker option for character
  colors/highlights/etc.
- Added new flag icons to the store: Iran, Poland, Argentina, Philippines, and
  Chile
- Added an option for translators to be notified by the game whenever there are
  new phrases to translate (under settings->advanced)
- Increased quality on some models, textures and audio
- Assault no longer counts dead bodies hitting the flag as scores
- Replay speed can now be controlled with -/= keys (on devices with keyboards)
- Added Serbian language
- Remote app connections are now disabled by default on server builds
- Server wrapper script now supports python 3 in addition to python 2. (Python 3
  support in the actual game will still be awhile)
- Added better crash reporting on Android, so I can hopefully fix bugs more
  quickly.
- bs.Lstr() can now take a 'fallbackResource' or 'fallbackValue' argument; the
  old 'fallback' argument is deprecated
- Removed the long-since-deprecated bs.translate() and bs.getResource() calls (
  bs.Lstr() should be used for all that stuff now)
- Removed some deprecated functions from GameActivity:
  getInstanceScoreBoardNameLocalized(), getInstanceNameLocalized(),
  getConfigDescriptionLocalized()

### 1.4.132 (14316)

- Fixed an issue where the game could get stuck in a black screen after resuming
  on Android

### 1.4.131 (14315)

- Replay playback speed can now be adjusted in the menu
- Fixed an issue with touch controls showing up while in party chat
- Fixed issues with the new anti-turbo logic when hosting

### 1.4.130 (14313)

- New character: Grumbledorf the Wizard
- Improved public party browsing performance
- Added protections against turbo exploits when hosting
- Fixed issues with some Android controllers not being recognized

### 1.4.126 (14307)

- Improved keyboard and mouse support on Android

### 1.4.125 (14306)

- Added support for keyboards on Android
- Added support for desktop-like environments such as Samsung DeX and
  Chromebooks on Android
- Optimized game UI for wide-screen layouts such as the Galaxy Note 8

### 1.4.121 (14302)

- Added support for account unlinking

### 1.4.118 (14298)

- Added 64-bit arm binary to Android builds

### 1.4.111 (14286)

- BombSquad Pro now unlocks 2 additional characters
- multi-line chat messages are now clamped down to 1 line; should prevent
  annoying multi-line fullscreen message spam

### 1.4.106 (14280)

- the game will now only print 'game full' player-rejection messages to the
  client attempting to join; should reduce annoying message spam.

### 1.4.101 (14268)

- the game will now attempt to load connecting players' profiles and info from
  my master-server instead of trusting the player; should reduce cheating

### 1.4.100 (14264)

- added a 'playlistCode' option in the server config which corresponds with
  playlist codes added in BombSquad 1.4.100 (used for sharing playlists with
  friends). Now you can create a custom playlist, grab a code for it, and easily
  use it in a dedicated server.

### 1.4.99 (14252)

- there is now a forced 10-second delay between a player leaving the game and
  another player from that same client joining the game. This should fix the
  exploit where players were leaving and re-joining to avoid spawn times.
- most in-game text is now set as bs.Lstr() values so that they show up in the
  client's own language instead of the server's There are currently a few
  exceptions such as time values which I need to address.

### 1.4.98 (14248)

- added kick-votes that can be started by any client. Currently, a client must
  type '0' or '1' in chat to vote, but I'll add buttons for them soon.
- modified text nodes so that they can display in each client's own language.  (
  most text nodes don't do this yet but the capability is there). However, this
  means older clients can't connect to 1.4.98 servers, so you may want to stick
  with an older server for a bit until the userbase gets more updated.

### 1.4.97 (14247)

- back to displaying long names in more places; mainly just the in-game ones are
  clamped... trying to find a good balance...

### 1.4.97 (14246)

- public party names will now show up for clients as the title of their party
  windows instead of "My Party" and also during connect/disconnect (requires
  client 14246+)
- server now ignores 'locked' states on maps/game-types, so meteor-shower,
  target-practice, etc. should work now

### 1.4.97 (14244)

- kicked players are now unable to rejoin for a several minutes

### 1.4.96 (14242)

- chat messages and the party window now show player names instead of account
  names when possible
- server now clamps in-game names to 8 characters so there's some hope of
  reading them in-game. Can loosen this or add controls for how clamping happens
  if need be.

### 1.4.96 (14241)

- added an automatic chat-block to combat chat spammers. Block durations start
  at 10 seconds and double with each repeat offense

### 1.4.95 (14240)

- fixed an issue where a single account could not be used to host multiple
  parties at once

### 1.4.95 (14236)

- added a port option to the config, so it's now possible to host multiple
  parties on one machine (note that bombsquad 1.4.95+ is required to connect
  ports aside from 43210)

### 1.4.95 (14234)

- fixed a bug that could cause the Windows version to freeze randomly after a
  while

### 1.4.95 (14233)

- bombsquad (both `bs_headless` and regular) now reads commands from
  standard input, making it easier to run commands via scripts or the terminal
- server now runs using a 'server' account-type instead of the local 'device'
  account. (avoids daily-ticket-reward messages and other stuff that's not
  relevant to servers)
- the server script now passes args to the game as a json file instead of
  individual args; this should keep things cleaner and more expandable
- the `bombsquad_server` script also now reads commands from stdin, allowing
  reconfiguring server settings on the fly
- added more options such as the ability to set game series lengths and to host
  a non-public party

### 1.4.94

- now have mac, windows, and both 32 and 64-bit linux server builds
- added an optional config.py file that can be used instead of modifying the
  server script itself
- added an autoBalanceTeams option for teams games
- people joining and leaving the party are no longer announced (too much noise)

### 1.4.93

- should now properly allow clients to use their unlocked characters
- added an option to enable telnet access<|MERGE_RESOLUTION|>--- conflicted
+++ resolved
@@ -1,10 +1,6 @@
-<<<<<<< HEAD
-### 1.7.33 (build 21756, api 8, 2024-01-05)
+### 1.7.33 (build 21757, api 8, 2024-01-06)
 - Exposed an override for `bascenev1.Session`'s max players on servers (by EraOSBeta)
 - Added UI for customizing teams and FFA series length (by EraOSBeta, idea by 3alTemp)
-=======
-### 1.7.33 (build 21757, api 8, 2024-01-06)
->>>>>>> f11d4ac2
 - Stress test input-devices are now a bit smarter; they won't press any buttons
   while UIs are up (this could cause lots of chaos if it happened).
 - Added a 'Show Demos When Idle' option in advanced settings. If enabled, the
